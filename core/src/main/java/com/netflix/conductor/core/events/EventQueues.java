/**
 * Copyright 2017 Netflix, Inc.
 *
 * Licensed under the Apache License, Version 2.0 (the "License");
 * you may not use this file except in compliance with the License.
 * You may obtain a copy of the License at
 *
 *     http://www.apache.org/licenses/LICENSE-2.0
 *
 * Unless required by applicable law or agreed to in writing, software
 * distributed under the License is distributed on an "AS IS" BASIS,
 * WITHOUT WARRANTIES OR CONDITIONS OF ANY KIND, either express or implied.
 * See the License for the specific language governing permissions and
 * limitations under the License.
 */
/**
 *
 */
package com.netflix.conductor.core.events;

import com.google.inject.Inject;
import com.google.inject.name.Named;
import com.netflix.conductor.core.events.queue.ObservableQueue;
import com.netflix.conductor.core.execution.ParametersUtils;
import org.slf4j.Logger;
import org.slf4j.LoggerFactory;

import javax.inject.Singleton;
import java.util.List;
import java.util.Map;
import java.util.stream.Collectors;

/**
 * @author Viren
 * Holders for internal event queues
 */
@Singleton
public class EventQueues {
<<<<<<< HEAD

	public static final String EVENT_QUEUE_PROVIDERS_QUALIFIER = "EventQueueProviders";

	private static Logger logger = LoggerFactory.getLogger(EventQueues.class);
=======
>>>>>>> 8281b452

	private static final Logger logger = LoggerFactory.getLogger(EventQueues.class);

<<<<<<< HEAD
	@Inject
	@Named(EVENT_QUEUE_PROVIDERS_QUALIFIER)
	public static Map<String, EventQueueProvider> providers; //TODO this is a leaky abstraction, when the static injection is moved to singleton this will be fixed
=======
	private final ParametersUtils parametersUtils;
>>>>>>> 8281b452

	private final Map<String, EventQueueProvider> providers;

	@Inject
	public EventQueues(@Named("EventQueueProviders") Map<String, EventQueueProvider> providers, ParametersUtils parametersUtils) {
	    this.providers = providers;
	    this.parametersUtils = parametersUtils;
	}

	public List<String> getProviders() {
		return providers.values().stream()
				.map(p -> p.getClass().getName())
				.collect(Collectors.toList());
	}

	public ObservableQueue getQueue(String eventType) {
		String event = parametersUtils.replace(eventType).toString();
		int index = event.indexOf(':');
		if (index == -1) {
			logger.error("Queue cannot be configured for illegal event: {}", event);
			throw new IllegalArgumentException("Illegal event " + event);
		}

		String type = event.substring(0, index);
		String queueURI = event.substring(index + 1);
		EventQueueProvider provider = providers.get(type);
		if (provider != null) {
			return provider.getQueue(queueURI);
		} else {
			logger.error("Queue {} is not configured for event:{}", type, eventType);
			throw new IllegalArgumentException("Unknown queue type " + type);
		}
	}
}<|MERGE_RESOLUTION|>--- conflicted
+++ resolved
@@ -36,28 +36,16 @@
  */
 @Singleton
 public class EventQueues {
-<<<<<<< HEAD
-
 	public static final String EVENT_QUEUE_PROVIDERS_QUALIFIER = "EventQueueProviders";
-
-	private static Logger logger = LoggerFactory.getLogger(EventQueues.class);
-=======
->>>>>>> 8281b452
 
 	private static final Logger logger = LoggerFactory.getLogger(EventQueues.class);
 
-<<<<<<< HEAD
-	@Inject
-	@Named(EVENT_QUEUE_PROVIDERS_QUALIFIER)
-	public static Map<String, EventQueueProvider> providers; //TODO this is a leaky abstraction, when the static injection is moved to singleton this will be fixed
-=======
 	private final ParametersUtils parametersUtils;
->>>>>>> 8281b452
 
 	private final Map<String, EventQueueProvider> providers;
 
 	@Inject
-	public EventQueues(@Named("EventQueueProviders") Map<String, EventQueueProvider> providers, ParametersUtils parametersUtils) {
+	public EventQueues(@Named(EVENT_QUEUE_PROVIDERS_QUALIFIER) Map<String, EventQueueProvider> providers, ParametersUtils parametersUtils) {
 	    this.providers = providers;
 	    this.parametersUtils = parametersUtils;
 	}
