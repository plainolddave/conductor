--- conflicted
+++ resolved
@@ -177,12 +177,6 @@
 	 * @param modifiedHoursAgo - last updated date should be modifiedHoursAgo hours ago or less
 	 * @return  List of workflow Ids matching the pattern
 	 */
-<<<<<<< HEAD
 	List<String> searchRecentRunningWorkflows(int modifiedHoursAgo);
-=======
-	List<String> searchRecentRunningWorkflows(long modifiedHoursAgo);
->>>>>>> 666eefba
-
-
 
 }