--- conflicted
+++ resolved
@@ -15,12 +15,6 @@
  */
 package com.netflix.conductor.service;
 
-
-<<<<<<< HEAD
-import com.netflix.conductor.annotations.Service;
-import com.netflix.conductor.annotations.Trace;
-=======
->>>>>>> f0e6d74e
 import com.netflix.conductor.common.metadata.tasks.PollData;
 import com.netflix.conductor.common.metadata.tasks.Task;
 import com.netflix.conductor.common.metadata.tasks.TaskExecLog;
@@ -28,30 +22,15 @@
 import com.netflix.conductor.common.run.ExternalStorageLocation;
 import com.netflix.conductor.common.run.SearchResult;
 import com.netflix.conductor.common.run.TaskSummary;
-<<<<<<< HEAD
-import com.netflix.conductor.common.utils.ExternalPayloadStorage;
-import com.netflix.conductor.dao.QueueDAO;
-import com.netflix.conductor.metrics.Monitors;
-import org.slf4j.Logger;
-import org.slf4j.LoggerFactory;
-
-import javax.inject.Inject;
-import javax.inject.Singleton;
+
 import javax.validation.Valid;
 import javax.validation.constraints.NotEmpty;
 import javax.validation.constraints.NotNull;
-import java.util.Comparator;
-import java.util.LinkedHashMap;
-=======
-
->>>>>>> f0e6d74e
 import java.util.List;
 import java.util.Map;
 
 public interface TaskService {
-
-
-    /**
+    /*
      * Poll for a task of a certain type.
      *
      * @param taskType Task name
@@ -59,21 +38,7 @@
      * @param domain   Domain of the workflow
      * @return polled {@link Task}
      */
-<<<<<<< HEAD
-    @Service
-    public Task poll(@NotEmpty(message = "TaskType cannot be null or empty.") String taskType,
-                     String workerId, String domain) {
-        LOGGER.debug("Task being polled: /tasks/poll/{}?{}&{}", taskType, workerId, domain);
-        Task task = executionService.getLastPollTask(taskType, workerId, domain);
-        if (task != null) {
-            LOGGER.debug("The Task {} being returned for /tasks/poll/{}?{}&{}", task, taskType, workerId, domain);
-        }
-        Monitors.recordTaskPollCount(taskType, domain, 1);
-        return task;
-    }
-=======
-    Task poll(String taskType, String workerId, String domain);
->>>>>>> f0e6d74e
+    Task poll(@NotEmpty(message = "TaskType cannot be null or empty.") String taskType, String workerId, String domain);
 
     /**
      * Batch Poll for a task of a certain type.
@@ -85,21 +50,7 @@
      * @param timeout  Timeout for polling in milliseconds
      * @return list of {@link Task}
      */
-<<<<<<< HEAD
-    @Service
-    public List<Task> batchPoll(@NotEmpty(message = "TaskType cannot be null or empty.") String taskType,
-                                String workerId, String domain, Integer count, Integer timeout) {
-        List<Task> polledTasks = executionService.poll(taskType, workerId, domain, count, timeout);
-        LOGGER.debug("The Tasks {} being returned for /tasks/poll/{}?{}&{}",
-                polledTasks.stream()
-                        .map(Task::getTaskId)
-                        .collect(Collectors.toList()), taskType, workerId, domain);
-        Monitors.recordTaskPollCount(taskType, domain, polledTasks.size());
-        return polledTasks;
-    }
-=======
-    List<Task> batchPoll(String taskType, String workerId, String domain, Integer count, Integer timeout);
->>>>>>> f0e6d74e
+    List<Task> batchPoll(@NotEmpty(message = "TaskType cannot be null or empty.") String taskType, String workerId, String domain, Integer count, Integer timeout);
 
     /**
      * Get in progress tasks. The results are paginated.
@@ -109,15 +60,7 @@
      * @param count    Number of entries
      * @return list of {@link Task}
      */
-<<<<<<< HEAD
-    @Service
-    public List<Task> getTasks(@NotEmpty(message = "TaskType cannot be null or empty.") String taskType,
-                               String startKey, Integer count) {
-        return executionService.getTasks(taskType, startKey, count);
-    }
-=======
-    List<Task> getTasks(String taskType, String startKey, Integer count);
->>>>>>> f0e6d74e
+    List<Task> getTasks(@NotEmpty(message = "TaskType cannot be null or empty.") String taskType, String startKey, Integer count);
 
     /**
      * Get in progress task for a given workflow id.
@@ -126,15 +69,8 @@
      * @param taskReferenceName Task reference name.
      * @return instance of {@link Task}
      */
-<<<<<<< HEAD
-    @Service
-    public Task getPendingTaskForWorkflow(@NotEmpty(message = "WorkflowId cannot be null or empty.") String workflowId,
-                                          @NotEmpty(message = "TaskReferenceName cannot be null or empty.") String taskReferenceName) {
-        return executionService.getPendingTaskForWorkflow(taskReferenceName, workflowId);
-    }
-=======
-    Task getPendingTaskForWorkflow(String workflowId, String taskReferenceName);
->>>>>>> f0e6d74e
+    Task getPendingTaskForWorkflow(@NotEmpty(message = "WorkflowId cannot be null or empty.") String workflowId,
+                                   @NotEmpty(message = "TaskReferenceName cannot be null or empty.") String taskReferenceName);
 
     /**
      * Updates a task.
@@ -142,17 +78,7 @@
      * @param taskResult Instance of {@link TaskResult}
      * @return task Id of the updated task.
      */
-<<<<<<< HEAD
-    @Service
-    public String updateTask(@NotNull(message = "TaskResult cannot be null or empty.") @Valid TaskResult taskResult) {
-        LOGGER.debug("Update Task: {} with callback time: {}", taskResult, taskResult.getCallbackAfterSeconds());
-        executionService.updateTask(taskResult);
-        LOGGER.debug("Task: {} updated successfully with callback time: {}", taskResult, taskResult.getCallbackAfterSeconds());
-        return taskResult.getTaskId();
-    }
-=======
-    String updateTask(TaskResult taskResult);
->>>>>>> f0e6d74e
+    String updateTask(@NotNull(message = "TaskResult cannot be null or empty.") @Valid TaskResult taskResult);
 
     /**
      * Ack Task is received.
@@ -161,23 +87,8 @@
      * @param workerId Id of the worker
      * @return `true|false` if task if received or not
      */
-<<<<<<< HEAD
-    @Service
-    public String ackTaskReceived(@NotEmpty(message = "TaskId cannot be null or empty.") String taskId, String workerId) {
-        LOGGER.debug("Ack received for task: {} from worker: {}", taskId, workerId);
-        boolean ackResult;
-        try {
-            ackResult = executionService.ackTaskReceived(taskId);
-        } catch (Exception e) {
-            // safe to ignore exception here, since the task will not be processed by the worker due to ack failure
-            // The task will eventually be available to be polled again after the unack timeout
-            LOGGER.error("Exception when trying to ack task {} from worker {}", taskId, workerId, e);
-            ackResult = false;
-        }
-        return String.valueOf(ackResult);
-    }
-=======
-    String ackTaskReceived(String taskId, String workerId);
+    String ackTaskReceived(@NotEmpty(message = "TaskId cannot be null or empty.") String taskId,
+                           @NotEmpty(message = "WorkerID cannot be null or empty.") String workerId);
 
     /**
      * Ack Task is received.
@@ -185,8 +96,7 @@
      * @param taskId   Id of the task
      * @return `true|false` if task if received or not
      */
-    boolean ackTaskReceived(String taskId);
->>>>>>> f0e6d74e
+    boolean ackTaskReceived(@NotEmpty(message = "TaskId cannot be null or empty.") String taskId);
 
     /**
      * Log Task Execution Details.
@@ -194,14 +104,7 @@
      * @param taskId Id of the task
      * @param log    Details you want to log
      */
-<<<<<<< HEAD
-    @Service
-    public void log(@NotEmpty(message = "TaskId cannot be null or empty.") String taskId, String log) {
-        executionService.log(taskId, log);
-    }
-=======
-    void log(String taskId, String log);
->>>>>>> f0e6d74e
+    void log(@NotEmpty(message = "TaskId cannot be null or empty.") String taskId, String log);
 
     /**
      * Get Task Execution Logs.
@@ -209,14 +112,7 @@
      * @param taskId Id of the task.
      * @return list of {@link TaskExecLog}
      */
-<<<<<<< HEAD
-    @Service
-    public List<TaskExecLog> getTaskLogs(@NotEmpty(message = "TaskId cannot be null or empty.") String taskId) {
-        return executionService.getTaskLogs(taskId);
-    }
-=======
-    List<TaskExecLog> getTaskLogs(String taskId);
->>>>>>> f0e6d74e
+    List<TaskExecLog> getTaskLogs(@NotEmpty(message = "TaskId cannot be null or empty.") String taskId);
 
     /**
      * Get task by Id.
@@ -224,14 +120,7 @@
      * @param taskId Id of the task.
      * @return instance of {@link Task}
      */
-<<<<<<< HEAD
-    @Service
-    public Task getTask(@NotEmpty(message = "TaskId cannot be null or empty.") String taskId) {
-        return executionService.getTask(taskId);
-    }
-=======
-    Task getTask(String taskId);
->>>>>>> f0e6d74e
+    Task getTask(@NotEmpty(message = "TaskId cannot be null or empty.") String taskId);
 
     /**
      * Remove Task from a Task type queue.
@@ -239,22 +128,15 @@
      * @param taskType Task Name
      * @param taskId   ID of the task
      */
-<<<<<<< HEAD
-    @Service
-    public void removeTaskFromQueue(@NotEmpty(message = "TaskType cannot be null or empty.") String taskType,
-                                    @NotEmpty(message = "TaskId cannot be null or empty.") String taskId) {
-        executionService.removeTaskfromQueue(taskId);
-    }
-=======
-    void removeTaskFromQueue(String taskType, String taskId);
+    void removeTaskFromQueue(@NotEmpty(message = "TaskType cannot be null or empty.") String taskType,
+                             @NotEmpty(message = "TaskId cannot be null or empty.") String taskId);
 
     /**
      * Remove Task from a Task type queue.
      *
      * @param taskId   ID of the task
      */
-    void removeTaskFromQueue(String taskId);
->>>>>>> f0e6d74e
+    void removeTaskFromQueue(@NotEmpty(message = "TaskId cannot be null or empty.") String taskId);
 
     /**
      * Get Task type queue sizes.
@@ -262,14 +144,7 @@
      * @param taskTypes List of task types.
      * @return map of task type as Key and queue size as value.
      */
-<<<<<<< HEAD
-    @Service
-    public Map<String, Integer> getTaskQueueSizes(@NotEmpty(message = "List of taskType cannot be null or empty") List<@NotEmpty String> taskTypes) {
-        return executionService.getTaskQueueSizes(taskTypes);
-    }
-=======
-    Map<String, Integer> getTaskQueueSizes(List<String> taskTypes);
->>>>>>> f0e6d74e
+    Map<String, Integer> getTaskQueueSizes(@NotEmpty(message = "List of taskType cannot be null or empty") List<@NotEmpty String> taskTypes);
 
     /**
      * Get the details about each queue.
@@ -291,14 +166,7 @@
      * @param taskType Task Name
      * @return list of {@link PollData}
      */
-<<<<<<< HEAD
-    @Service
-    public List<PollData> getPollData(@NotEmpty(message = "TaskType cannot be null or empty.") String taskType) {
-        return executionService.getPollData(taskType);
-    }
-=======
-    List<PollData> getPollData(String taskType);
->>>>>>> f0e6d74e
+    List<PollData> getPollData(@NotEmpty(message = "TaskType cannot be null or empty.") String taskType);
 
     /**
      * Get the last poll data for all task types.
@@ -320,14 +188,7 @@
      * @param taskType Task name.
      * @return number of tasks requeued.
      */
-<<<<<<< HEAD
-    @Service
-    public String requeuePendingTask(@NotEmpty(message = "TaskType cannot be null or empty.") String taskType) {
-        return String.valueOf(executionService.requeuePendingTasks(taskType));
-    }
-=======
-    String requeuePendingTask(String taskType);
->>>>>>> f0e6d74e
+    String requeuePendingTask(@NotEmpty(message = "TaskType cannot be null or empty.") String taskType);
 
     /**
      * Search for tasks based in payload and other parameters. Use sort options as ASC or DESC e.g.
