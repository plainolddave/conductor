/**
 * Copyright 2016 Netflix, Inc.
 *
 * Licensed under the Apache License, Version 2.0 (the "License");
 * you may not use this file except in compliance with the License.
 * You may obtain a copy of the License at
 *
 *     http://www.apache.org/licenses/LICENSE-2.0
 *
 * Unless required by applicable law or agreed to in writing, software
 * distributed under the License is distributed on an "AS IS" BASIS,
 * WITHOUT WARRANTIES OR CONDITIONS OF ANY KIND, either express or implied.
 * See the License for the specific language governing permissions and
 * limitations under the License.
 */
package com.netflix.conductor.config;

import java.net.InetAddress;
import java.net.UnknownHostException;
import java.util.HashMap;
import java.util.Map;
import java.util.Optional;
import java.util.Properties;

import org.slf4j.Logger;
import org.slf4j.LoggerFactory;

import com.netflix.conductor.core.config.Configuration;

/**
 * @author Viren
 */
public class TestConfiguration implements Configuration {
<<<<<<< HEAD
    private static final Logger logger = LoggerFactory.getLogger(TestConfiguration.class);
    private static final Map<String, String> testProperties = new HashMap<>();

    @Override
    public int getSweepFrequency() {
        return getIntProperty("decider.sweep.frequency.seconds", 30);
    }

    @Override
    public boolean disableSweep() {
        String disable = getProperty("decider.sweep.disable", "false");
        return Boolean.getBoolean(disable);
    }

    @Override
    public boolean disableAsyncWorkers() {
        String disable = getProperty("conductor.disable.async.workers", "false");
        return Boolean.getBoolean(disable);
    }

    @Override
    public String getServerId() {
        try {
            return InetAddress.getLocalHost().getHostName();
        } catch (UnknownHostException e) {
            return "unknown";
        }
    }

    @Override
    public String getEnvironment() {
        return getProperty("environment", "test");
    }

    @Override
    public String getStack() {
        return getProperty("STACK", "test");
    }

    @Override
    public String getAppId() {
        return getProperty("APP_ID", "conductor");
    }

    @Override
    public String getRegion() {
        return getProperty("EC2_REGION", "us-east-1");
    }

    @Override
    public String getAvailabilityZone() {
        return getProperty("EC2_AVAILABILITY_ZONE", "us-east-1c");
    }

    public void setProperty(String key, String value) {
        testProperties.put(key, value);
    }

    @Override
    public int getIntProperty(String key, int defaultValue) {
        String val = getProperty(key, Integer.toString(defaultValue));
        try {
            defaultValue = Integer.parseInt(val);
        } catch (NumberFormatException e) {
        }
        return defaultValue;
    }

    @Override
    public long getLongProperty(String key, long defaultValue) {
        String val = getProperty(key, Long.toString(defaultValue));
        try {
            defaultValue = Long.parseLong(val);
        } catch (NumberFormatException e) {
            logger.error("Error parsing the Long value for Key:{} , returning a default value: {}", key, defaultValue);
        }
        return defaultValue;
    }

    @SuppressWarnings("Duplicates")
    @Override
    public String getProperty(String key, String defaultValue) {
        String val = null;
        if (testProperties.containsKey(key)) {
            return testProperties.get(key);
        }

        try {
            val = System.getenv(key.replace('.', '_'));
            if (val == null || val.isEmpty()) {
                val = Optional.ofNullable(System.getProperty(key)).orElse(defaultValue);
            }
        } catch (Exception e) {
            logger.error(e.getMessage(), e);
        }

        return val;
    }

    @Override
    public Map<String, Object> getAll() {
        Map<String, Object> map = new HashMap<>();
        Properties props = System.getProperties();
        props.entrySet().forEach(entry -> map.put(entry.getKey().toString(), entry.getValue()));
        map.putAll(testProperties);
        return map;
    }

    @Override
    public Long getWorkflowInputPayloadSizeThresholdKB() {
        return 5120L;
    }

    @Override
    public Long getMaxWorkflowInputPayloadSizeThresholdKB() {
        return 10240L;
    }

    @Override
    public Long getWorkflowOutputPayloadSizeThresholdKB() {
        return 5120L;
    }

    @Override
    public Long getMaxWorkflowOutputPayloadSizeThresholdKB() {
        return 10240L;
    }

    @Override
    public Long getTaskInputPayloadSizeThresholdKB() {
        return 3072L;
    }

    @Override
    public Long getMaxTaskInputPayloadSizeThresholdKB() {
        return 10240L;
    }

    @Override
    public Long getTaskOutputPayloadSizeThresholdKB() {
        return 3072L;
    }

    @Override
    public Long getMaxTaskOutputPayloadSizeThresholdKB() {
        return 10240L;
    }
=======
	private static final Logger logger = LoggerFactory.getLogger(TestConfiguration.class);
	private static final Map<String, String> testProperties = new HashMap<>();

	@Override
	public int getSweepFrequency() {
		return getIntProperty("decider.sweep.frequency.seconds", 30);
	}

	@Override
	public boolean disableSweep() {
		String disable = getProperty("decider.sweep.disable", "false");
		return Boolean.getBoolean(disable);
	}

	@Override
	public boolean disableAsyncWorkers() {
		String disable = getProperty("conductor.disable.async.workers", "false");
		return Boolean.getBoolean(disable);
	}

	@Override
	public String getServerId() {
		try {
			return InetAddress.getLocalHost().getHostName();
		} catch (UnknownHostException e) {
			return "unknown";
		}
	}

	@Override
	public String getEnvironment() {
		return getProperty("environment", "test");
	}

	@Override
	public String getStack() {
		return getProperty("STACK", "test");
	}

	@Override
	public String getAppId() {
		return getProperty("APP_ID", "conductor");
	}

	@Override
	public String getRegion() {
		return getProperty("EC2_REGION", "us-east-1");
	}

	@Override
	public String getAvailabilityZone() {
		return getProperty("EC2_AVAILABILITY_ZONE", "us-east-1c");
	}

	public void setProperty(String key, String value) {
		testProperties.put(key, value);
	}

	@Override
	public int getIntProperty(String key, int defaultValue) {
		String val = getProperty(key, Integer.toString(defaultValue));
		try {
			defaultValue = Integer.parseInt(val);
		} catch (NumberFormatException e) {
		}
		return defaultValue;
	}

	@Override
	public long getLongProperty(String key, long defaultValue) {
		String val = getProperty(key, Long.toString(defaultValue));
		try {
			defaultValue = Long.parseLong(val);
		} catch (NumberFormatException e) {
			logger.error("Error parsing the Long value for Key:{} , returning a default value: {}", key, defaultValue);
		}
		return defaultValue;
	}

	@SuppressWarnings("Duplicates")
	@Override
	public String getProperty(String key, String defaultValue) {
		String val = null;
		if (testProperties.containsKey(key)) {
			return testProperties.get(key);
		}

		try {
			val = System.getenv(key.replace('.', '_'));
			if (val == null || val.isEmpty()) {
				val = Optional.ofNullable(System.getProperty(key)).orElse(defaultValue);
			}
		} catch (Exception e) {
			logger.error(e.getMessage(), e);
		}

		return val;
	}

	@Override
	public Map<String, Object> getAll() {
		Map<String, Object> map = new HashMap<>();
		Properties props = System.getProperties();
		props.entrySet().forEach(entry -> map.put(entry.getKey().toString(), entry.getValue()));
		map.putAll(testProperties);
		return map;
	}

	@Override
	public Long getWorkflowInputPayloadSizeThresholdKB() {
		return 5120L;
	}

	@Override
	public Long getMaxWorkflowInputPayloadSizeThresholdKB() {
		return 10240L;
	}

	@Override
	public Long getWorkflowOutputPayloadSizeThresholdKB() {
		return 5120L;
	}

	@Override
	public Long getMaxWorkflowOutputPayloadSizeThresholdKB() {
		return 10240L;
	}

	@Override
	public Long getTaskInputPayloadSizeThresholdKB() {
		return 3072L;
	}

	@Override
	public Long getMaxTaskInputPayloadSizeThresholdKB() {
		return 10240L;
	}

	@Override
	public Long getTaskOutputPayloadSizeThresholdKB() {
		return 3072L;
	}

	@Override
	public Long getMaxTaskOutputPayloadSizeThresholdKB() {
		return 10240L;
	}
>>>>>>> 392a7fb2
}<|MERGE_RESOLUTION|>--- conflicted
+++ resolved
@@ -31,155 +31,7 @@
  * @author Viren
  */
 public class TestConfiguration implements Configuration {
-<<<<<<< HEAD
-    private static final Logger logger = LoggerFactory.getLogger(TestConfiguration.class);
-    private static final Map<String, String> testProperties = new HashMap<>();
 
-    @Override
-    public int getSweepFrequency() {
-        return getIntProperty("decider.sweep.frequency.seconds", 30);
-    }
-
-    @Override
-    public boolean disableSweep() {
-        String disable = getProperty("decider.sweep.disable", "false");
-        return Boolean.getBoolean(disable);
-    }
-
-    @Override
-    public boolean disableAsyncWorkers() {
-        String disable = getProperty("conductor.disable.async.workers", "false");
-        return Boolean.getBoolean(disable);
-    }
-
-    @Override
-    public String getServerId() {
-        try {
-            return InetAddress.getLocalHost().getHostName();
-        } catch (UnknownHostException e) {
-            return "unknown";
-        }
-    }
-
-    @Override
-    public String getEnvironment() {
-        return getProperty("environment", "test");
-    }
-
-    @Override
-    public String getStack() {
-        return getProperty("STACK", "test");
-    }
-
-    @Override
-    public String getAppId() {
-        return getProperty("APP_ID", "conductor");
-    }
-
-    @Override
-    public String getRegion() {
-        return getProperty("EC2_REGION", "us-east-1");
-    }
-
-    @Override
-    public String getAvailabilityZone() {
-        return getProperty("EC2_AVAILABILITY_ZONE", "us-east-1c");
-    }
-
-    public void setProperty(String key, String value) {
-        testProperties.put(key, value);
-    }
-
-    @Override
-    public int getIntProperty(String key, int defaultValue) {
-        String val = getProperty(key, Integer.toString(defaultValue));
-        try {
-            defaultValue = Integer.parseInt(val);
-        } catch (NumberFormatException e) {
-        }
-        return defaultValue;
-    }
-
-    @Override
-    public long getLongProperty(String key, long defaultValue) {
-        String val = getProperty(key, Long.toString(defaultValue));
-        try {
-            defaultValue = Long.parseLong(val);
-        } catch (NumberFormatException e) {
-            logger.error("Error parsing the Long value for Key:{} , returning a default value: {}", key, defaultValue);
-        }
-        return defaultValue;
-    }
-
-    @SuppressWarnings("Duplicates")
-    @Override
-    public String getProperty(String key, String defaultValue) {
-        String val = null;
-        if (testProperties.containsKey(key)) {
-            return testProperties.get(key);
-        }
-
-        try {
-            val = System.getenv(key.replace('.', '_'));
-            if (val == null || val.isEmpty()) {
-                val = Optional.ofNullable(System.getProperty(key)).orElse(defaultValue);
-            }
-        } catch (Exception e) {
-            logger.error(e.getMessage(), e);
-        }
-
-        return val;
-    }
-
-    @Override
-    public Map<String, Object> getAll() {
-        Map<String, Object> map = new HashMap<>();
-        Properties props = System.getProperties();
-        props.entrySet().forEach(entry -> map.put(entry.getKey().toString(), entry.getValue()));
-        map.putAll(testProperties);
-        return map;
-    }
-
-    @Override
-    public Long getWorkflowInputPayloadSizeThresholdKB() {
-        return 5120L;
-    }
-
-    @Override
-    public Long getMaxWorkflowInputPayloadSizeThresholdKB() {
-        return 10240L;
-    }
-
-    @Override
-    public Long getWorkflowOutputPayloadSizeThresholdKB() {
-        return 5120L;
-    }
-
-    @Override
-    public Long getMaxWorkflowOutputPayloadSizeThresholdKB() {
-        return 10240L;
-    }
-
-    @Override
-    public Long getTaskInputPayloadSizeThresholdKB() {
-        return 3072L;
-    }
-
-    @Override
-    public Long getMaxTaskInputPayloadSizeThresholdKB() {
-        return 10240L;
-    }
-
-    @Override
-    public Long getTaskOutputPayloadSizeThresholdKB() {
-        return 3072L;
-    }
-
-    @Override
-    public Long getMaxTaskOutputPayloadSizeThresholdKB() {
-        return 10240L;
-    }
-=======
 	private static final Logger logger = LoggerFactory.getLogger(TestConfiguration.class);
 	private static final Map<String, String> testProperties = new HashMap<>();
 
@@ -327,5 +179,4 @@
 	public Long getMaxTaskOutputPayloadSizeThresholdKB() {
 		return 10240L;
 	}
->>>>>>> 392a7fb2
-}+}
