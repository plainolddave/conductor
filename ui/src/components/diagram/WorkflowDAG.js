--- conflicted
+++ resolved
@@ -272,7 +272,6 @@
       (t) => t.taskReferenceName
     );
     if (hasDoWhileExecuted) {
-<<<<<<< HEAD
       // Create cosmetic LOOP edges between top and bottom bars
       this.graph.setEdge(
         doWhileTask.taskReferenceName,
@@ -286,16 +285,8 @@
       const loopOverRefs = Array.from(this.taskResults.keys()).filter((key) => {
         for (let prefix of loopOverRefPrefixes) {
           if (key.startsWith(prefix)) return true;
-=======
-      const loopOverRefs = Array.from(this.taskResultsByRef.keys()).filter(
-        (key) => {
-          for (let prefix of loopOverRefPrefixes) {
-            if (key.startsWith(prefix + "__")) return true;
-          }
-          return false;
->>>>>>> 88d1b445
-        }
-      );
+        }
+      });
 
       const loopTaskResults = [];
       for (let ref of loopOverRefs) {
