--- conflicted
+++ resolved
@@ -124,36 +124,16 @@
   gulp.src(paths.srcFonts).pipe(gulp.dest(paths.dist + '/fonts'));
 });
 
-gulp.task('images', () => {
-<<<<<<< HEAD
-  gulp.src(paths.srcImg)
-   .pipe(imagemin({
-     progressive: true,
-     svgoPlugins: [{removeViewBox: false}],
-     use: [pngquant()]
-   }))
-    .pipe(gulp.dest(paths.dist + '/images'));
-});
-
 // There are too many linting error. this needs to be disabled
 // for now. It is causing watch to fail.
 // After we fix all of the linting errors, we can enable it.
-//    gulp.task('lint', () => {
-//      gulp.src(paths.srcLint)
-//        .pipe(eslint())
-//        .pipe(eslint.format());
-//    });
-=======
-  gulp.src(paths.srcImg).pipe(gulp.dest(paths.dist + '/images'));
-});
-
 gulp.task('lint', () => {
-  gulp
-    .src(paths.srcLint)
+  gulp.src(paths.srcLint)
     .pipe(eslint())
     .pipe(eslint.format());
 });
->>>>>>> f72b7f4b
+
+gulp.src(paths.srcImg).pipe(gulp.dest(paths.dist + '/images'));
 
 gulp.task('watchTask', () => {
   gulp.watch(paths.srcFonts, ['fonts']);
@@ -169,12 +149,8 @@
 });
 
 gulp.task('watch', cb => {
-<<<<<<< HEAD
-  runSequence('clean', ['set-env','browserSync', 'watchTask', 'public', 'styles', 'fonts', 'images'], cb);
-=======
-  runSequence('clean', ['set-env', 'browserSync', 'watchTask', 'public', 'styles', 'fonts', 'lint', 'images'], cb);
->>>>>>> f72b7f4b
-});
+runSequence('clean', ['set-env','browserSync', 'watchTask', 'public', 'styles', 'fonts', 'images'], cb);
+
 
 gulp.task('set-env', function() {
   //Only use localhost if WF_SERVER is not set
