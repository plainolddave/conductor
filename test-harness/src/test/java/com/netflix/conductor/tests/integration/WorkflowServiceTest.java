--- conflicted
+++ resolved
@@ -23,4234 +23,12 @@
 
 import java.util.Map;
 
-<<<<<<< HEAD
 @RunWith(TestRunner.class)
 public class WorkflowServiceTest extends AbstractWorkflowServiceTest {
-=======
-import static com.netflix.conductor.common.metadata.tasks.Task.Status.COMPLETED;
-import static com.netflix.conductor.common.metadata.tasks.Task.Status.FAILED;
-import static com.netflix.conductor.common.metadata.tasks.Task.Status.IN_PROGRESS;
-import static com.netflix.conductor.common.metadata.tasks.Task.Status.SCHEDULED;
-import static com.netflix.conductor.common.metadata.tasks.Task.Status.TIMED_OUT;
-import static org.junit.Assert.assertEquals;
-import static org.junit.Assert.assertFalse;
-import static org.junit.Assert.assertNotNull;
-import static org.junit.Assert.assertNull;
-import static org.junit.Assert.assertTrue;
-
-/**
- * @author Viren
- */
-@RunWith(TestRunner.class)
-public class WorkflowServiceTest {
-
-
-    private static final Logger logger = LoggerFactory.getLogger(WorkflowServiceTest.class);
-
-    private static final String COND_TASK_WF = "ConditionalTaskWF";
-
-    private static final String FORK_JOIN_NESTED_WF = "FanInOutNestedTest";
-
-    private static final String FORK_JOIN_WF = "FanInOutTest";
-
-    private static final String DYNAMIC_FORK_JOIN_WF = "DynamicFanInOutTest";
-
-    private static final String DYNAMIC_FORK_JOIN_WF_LEGACY = "DynamicFanInOutTestLegacy";
-
-    private static final int RETRY_COUNT = 1;
-    private static final String JUNIT_TEST_WF_NON_RESTARTABLE = "junit_test_wf_non_restartable";
-    private static final String WF_WITH_SUB_WF = "WorkflowWithSubWorkflow";
-
-    @Rule
-    public final ExpectedException expectedException = ExpectedException.none();
-
-    @Inject
-    private ExecutionService workflowExecutionService;
-
-    @Inject
-    private SubWorkflow subworkflow;
-
-    @Inject
-    private MetadataService metadataService;
-
-    @Inject
-    private WorkflowSweeper workflowSweeper;
-
-    @Inject
-    private QueueDAO queueDAO;
-
-    @Inject
-    private WorkflowExecutor workflowExecutor;
-
-    private static boolean registered;
-
-    private static List<TaskDef> taskDefs;
-
-    private static final String LINEAR_WORKFLOW_T1_T2 = "junit_test_wf";
-
-    private static final String LINEAR_WORKFLOW_T1_T2_SW = "junit_test_wf_sw";
-
-    private static final String LONG_RUNNING = "longRunningWf";
-
-    private static final String TEST_WORKFLOW_NAME_3 = "junit_test_wf3";
-
-    @Before
-    public void init() {
-        System.setProperty("EC2_REGION", "us-east-1");
-        System.setProperty("EC2_AVAILABILITY_ZONE", "us-east-1c");
-        if (registered) {
-            return;
-        }
-
-        WorkflowContext.set(new WorkflowContext("junit_app"));
-        for (int i = 0; i < 21; i++) {
-
-            String name = "junit_task_" + i;
-            try {
-                metadataService.getTaskDef(name);
-            } catch (ApplicationException e) {
-                if (e.getHttpStatusCode() == 404) {
-                    TaskDef task = new TaskDef();
-                    task.setName(name);
-                    task.setTimeoutSeconds(120);
-                    task.setRetryCount(RETRY_COUNT);
-                    metadataService.registerTaskDef(Collections.singletonList(task));
-                }
-            }
-        }
-
-        for (int i = 0; i < 5; i++) {
-
-            String name = "junit_task_0_RT_" + i;
-            try {
-                metadataService.getTaskDef(name);
-            } catch (ApplicationException e) {
-                if (e.getHttpStatusCode() == 404) {
-                    TaskDef task = new TaskDef();
-                    task.setName(name);
-                    task.setTimeoutSeconds(120);
-                    task.setRetryCount(0);
-                    metadataService.registerTaskDef(Collections.singletonList(task));
-                }
-            }
-        }
-
-        TaskDef task = new TaskDef();
-        task.setName("short_time_out");
-        task.setTimeoutSeconds(5);
-        task.setRetryCount(RETRY_COUNT);
-        metadataService.registerTaskDef(Collections.singletonList(task));
-
-        WorkflowDef def = new WorkflowDef();
-        def.setName(LINEAR_WORKFLOW_T1_T2);
-        def.setDescription(def.getName());
-        def.setVersion(1);
-        def.setInputParameters(Arrays.asList("param1", "param2"));
-        Map<String, Object> outputParameters = new HashMap<>();
-        outputParameters.put("o1", "${workflow.input.param1}");
-        outputParameters.put("o2", "${t2.output.uuid}");
-        outputParameters.put("o3", "${t1.output.op}");
-        def.setOutputParameters(outputParameters);
-        def.setFailureWorkflow("$workflow.input.failureWfName");
-        def.setSchemaVersion(2);
-        LinkedList<WorkflowTask> wftasks = new LinkedList<>();
-
-        WorkflowTask wft1 = new WorkflowTask();
-        wft1.setName("junit_task_1");
-        Map<String, Object> ip1 = new HashMap<>();
-        ip1.put("p1", "${workflow.input.param1}");
-        ip1.put("p2", "${workflow.input.param2}");
-        wft1.setInputParameters(ip1);
-        wft1.setTaskReferenceName("t1");
-
-        WorkflowTask wft2 = new WorkflowTask();
-        wft2.setName("junit_task_2");
-        Map<String, Object> ip2 = new HashMap<>();
-        ip2.put("tp1", "${workflow.input.param1}");
-        ip2.put("tp2", "${t1.output.op}");
-        wft2.setInputParameters(ip2);
-        wft2.setTaskReferenceName("t2");
-
-        wftasks.add(wft1);
-        wftasks.add(wft2);
-        def.setTasks(wftasks);
-
-        WorkflowTask wft3 = new WorkflowTask();
-        wft3.setName("junit_task_3");
-        Map<String, Object> ip3 = new HashMap<>();
-        ip3.put("tp1", "${workflow.input.param1}");
-        ip3.put("tp2", "${t1.output.op}");
-        wft3.setInputParameters(ip3);
-        wft3.setTaskReferenceName("t3");
-
-        WorkflowDef def2 = new WorkflowDef();
-        def2.setName(TEST_WORKFLOW_NAME_3);
-        def2.setDescription(def2.getName());
-        def2.setVersion(1);
-        def2.setInputParameters(Arrays.asList("param1", "param2"));
-        LinkedList<WorkflowTask> wftasks2 = new LinkedList<>();
-
-        wftasks2.add(wft1);
-        wftasks2.add(wft2);
-        wftasks2.add(wft3);
-        def2.setSchemaVersion(2);
-        def2.setTasks(wftasks2);
-
-        WorkflowDef[] wdsf = new WorkflowDef[]{def, def2};
-        for (WorkflowDef wd : wdsf) {
-            metadataService.updateWorkflowDef(wd);
-        }
-        createForkJoinWorkflow();
-        def.setName(LONG_RUNNING);
-        metadataService.updateWorkflowDef(def);
-
-        taskDefs = metadataService.getTaskDefs();
-        registered = true;
-    }
-
-    @Test
-    public void testWorkflowWithNoTasks() {
-
-        WorkflowDef empty = new WorkflowDef();
-        empty.setName("empty_workflow");
-        empty.setSchemaVersion(2);
-        metadataService.registerWorkflowDef(empty);
-
-        String id = workflowExecutor.startWorkflow(empty.getName(), 1, "testWorkflowWithNoTasks", new HashMap<>());
-        assertNotNull(id);
-        Workflow workflow = workflowExecutionService.getExecutionStatus(id, true);
-        assertNotNull(workflow);
-        assertEquals(WorkflowStatus.COMPLETED, workflow.getStatus());
-        assertEquals(0, workflow.getTasks().size());
-    }
-
-    @Test
-    public void testTaskDefTemplate() throws Exception {
-
-        System.setProperty("STACK2", "test_stack");
-        TaskDef templatedTask = new TaskDef();
-        templatedTask.setName("templated_task");
-        Map<String, Object> httpRequest = new HashMap<>();
-        httpRequest.put("method", "GET");
-        httpRequest.put("vipStack", "${STACK2}");
-        httpRequest.put("uri", "/get/something");
-        Map<String, Object> body = new HashMap<>();
-        body.put("inputPaths", Arrays.asList("${workflow.input.path1}", "${workflow.input.path2}"));
-        body.put("requestDetails", "${workflow.input.requestDetails}");
-        body.put("outputPath", "${workflow.input.outputPath}");
-        httpRequest.put("body", body);
-        templatedTask.getInputTemplate().put("http_request", httpRequest);
-        metadataService.registerTaskDef(Collections.singletonList(templatedTask));
-
-        WorkflowDef templateWf = new WorkflowDef();
-        templateWf.setName("template_workflow");
-        WorkflowTask wft = new WorkflowTask();
-        wft.setName(templatedTask.getName());
-        wft.setWorkflowTaskType(Type.SIMPLE);
-        wft.setTaskReferenceName("t0");
-        templateWf.getTasks().add(wft);
-        templateWf.setSchemaVersion(2);
-        metadataService.registerWorkflowDef(templateWf);
-
-        Map<String, Object> requestDetails = new HashMap<>();
-        requestDetails.put("key1", "value1");
-        requestDetails.put("key2", 42);
-
-        Map<String, Object> input = new HashMap<>();
-        input.put("path1", "file://path1");
-        input.put("path2", "file://path2");
-        input.put("outputPath", "s3://bucket/outputPath");
-        input.put("requestDetails", requestDetails);
-
-        String id = workflowExecutor.startWorkflow(templateWf.getName(), 1, "testTaskDefTemplate", input);
-        assertNotNull(id);
-        Workflow workflow = workflowExecutionService.getExecutionStatus(id, true);
-        assertNotNull(workflow);
-        assertTrue(workflow.getReasonForIncompletion(), !workflow.getStatus().isTerminal());
-        assertEquals(1, workflow.getTasks().size());
-        Task task = workflow.getTasks().get(0);
-        Map<String, Object> taskInput = task.getInputData();
-        assertNotNull(taskInput);
-        assertTrue(taskInput.containsKey("http_request"));
-        assertTrue(taskInput.get("http_request") instanceof Map);
-
-        ObjectMapper objectMapper = new ObjectMapper();
-
-        //Use the commented sysout to get the string value
-        //System.out.println(om.writeValueAsString(om.writeValueAsString(taskInput)));
-        String expected = "{\"http_request\":{\"method\":\"GET\",\"vipStack\":\"test_stack\",\"body\":{\"requestDetails\":{\"key1\":\"value1\",\"key2\":42},\"outputPath\":\"s3://bucket/outputPath\",\"inputPaths\":[\"file://path1\",\"file://path2\"]},\"uri\":\"/get/something\"}}";
-        assertEquals(expected, objectMapper.writeValueAsString(taskInput));
-    }
-
-
-    @Test
-    public void testWorkflowSchemaVersion() {
-        WorkflowDef ver2 = new WorkflowDef();
-        ver2.setSchemaVersion(2);
-        ver2.setName("Test_schema_version2");
-        ver2.setVersion(1);
-
-        WorkflowDef ver1 = new WorkflowDef();
-        ver1.setName("Test_schema_version1");
-        ver1.setVersion(1);
-
-        metadataService.updateWorkflowDef(ver1);
-        metadataService.updateWorkflowDef(ver2);
-
-        WorkflowDef found = metadataService.getWorkflowDef(ver2.getName(), 1);
-        assertNotNull(found);
-        assertEquals(2, found.getSchemaVersion());
-
-        WorkflowDef found1 = metadataService.getWorkflowDef(ver1.getName(), 1);
-        assertNotNull(found1);
-        assertEquals(1, found1.getSchemaVersion());
-
-    }
-
-    @Test
-    public void testForkJoin() throws Exception {
-        try {
-            createForkJoinWorkflow();
-        } catch (Exception e) {
-        }
-        String taskName = "junit_task_1";
-        TaskDef taskDef = metadataService.getTaskDef(taskName);
-        taskDef.setRetryCount(0);
-        taskDef.setTimeoutSeconds(0);
-        metadataService.updateTaskDef(taskDef);
-
-        taskName = "junit_task_2";
-        taskDef = metadataService.getTaskDef(taskName);
-        taskDef.setRetryCount(0);
-        taskDef.setTimeoutSeconds(0);
-        metadataService.updateTaskDef(taskDef);
-
-        taskName = "junit_task_3";
-        taskDef = metadataService.getTaskDef(taskName);
-        taskDef.setRetryCount(0);
-        taskDef.setTimeoutSeconds(0);
-        metadataService.updateTaskDef(taskDef);
-
-        taskName = "junit_task_4";
-        taskDef = metadataService.getTaskDef(taskName);
-        taskDef.setRetryCount(0);
-        taskDef.setTimeoutSeconds(0);
-        metadataService.updateTaskDef(taskDef);
-
-        Map<String, Object> input = new HashMap<>();
-        String workflowId = workflowExecutor.startWorkflow(FORK_JOIN_WF, 1, "fanouttest", input);
-        System.out.println("testForkJoin.wfid=" + workflowId);
-        printTaskStatuses(workflowId, "initiated");
-
-        Task task1 = workflowExecutionService.poll("junit_task_1", "test");
-        assertNotNull(task1);
-        assertTrue(workflowExecutionService.ackTaskReceived(task1.getTaskId()));
-
-        Task task2 = workflowExecutionService.poll("junit_task_2", "test");
-        assertNotNull(task2);
-        assertTrue(workflowExecutionService.ackTaskReceived(task2.getTaskId()));
-
-        Task task3 = workflowExecutionService.poll("junit_task_3", "test");
-        assertNull(task3);
-
-        task1.setStatus(COMPLETED);
-        workflowExecutionService.updateTask(task1);
-
-        Workflow workflow = workflowExecutionService.getExecutionStatus(workflowId, true);
-        assertNotNull(workflow);
-        assertEquals("Found " + workflow.getTasks(), WorkflowStatus.RUNNING, workflow.getStatus());
-        printTaskStatuses(workflow, "T1 completed");
-
-        task3 = workflowExecutionService.poll("junit_task_3", "test");
-        assertNotNull(task3);
-
-        task2.setStatus(COMPLETED);
-        task3.setStatus(COMPLETED);
-
-        ExecutorService executorService = Executors.newFixedThreadPool(2);
-        Future<?> future1 = executorService.submit(() -> {
-            try {
-                workflowExecutionService.updateTask(task2);
-            } catch (Exception e) {
-                throw new RuntimeException(e);
-            }
-
-        });
-        future1.get();
-
-        final Task _t3 = task3;
-        Future<?> future2 = executorService.submit(() -> {
-            try {
-                workflowExecutionService.updateTask(_t3);
-            } catch (Exception e) {
-                throw new RuntimeException(e);
-            }
-
-        });
-        future2.get();
-
-        workflow = workflowExecutionService.getExecutionStatus(workflowId, true);
-        assertNotNull(workflow);
-        printTaskStatuses(workflow, "T2 T3 completed");
-        assertEquals("Found " + workflow.getTasks(), WorkflowStatus.RUNNING, workflow.getStatus());
-        assertEquals("Found " + workflow.getTasks().stream().map(Task::getTaskType).collect(Collectors.toList()), 6, workflow.getTasks().size());
-
-        workflow = workflowExecutionService.getExecutionStatus(workflowId, true);
-        assertNotNull(workflow);
-        assertEquals("Found " + workflow.getTasks(), WorkflowStatus.RUNNING, workflow.getStatus());
-        assertTrue("Found  " + workflow.getTasks().stream().map(t -> t.getReferenceTaskName() + "." + t.getStatus()).collect(Collectors.toList()), workflow.getTasks().stream().anyMatch(t -> t.getReferenceTaskName().equals("t4")));
-
-        Task t4 = workflowExecutionService.poll("junit_task_4", "test");
-        assertNotNull(t4);
-        t4.setStatus(COMPLETED);
-        workflowExecutionService.updateTask(t4);
-
-        workflow = workflowExecutionService.getExecutionStatus(workflowId, true);
-        assertNotNull(workflow);
-        assertEquals("Found " + workflow.getTasks(), WorkflowStatus.COMPLETED, workflow.getStatus());
-        printTaskStatuses(workflow, "All completed");
-    }
-
-    @Test
-    public void testForkJoinNested() {
-
-        createForkJoinNestedWorkflow();
-
-        Map<String, Object> input = new HashMap<>();
-        input.put("case", "a");        //This should execute t16 and t19
-        String wfid = workflowExecutor.startWorkflow(FORK_JOIN_NESTED_WF, 1, "fork_join_nested_test", input);
-        System.out.println("testForkJoinNested.wfid=" + wfid);
-
-        Workflow wf = workflowExecutionService.getExecutionStatus(wfid, true);
-        assertNotNull(wf);
-        assertEquals(WorkflowStatus.RUNNING, wf.getStatus());
-
-        assertTrue(wf.getTasks().stream().anyMatch(t -> t.getReferenceTaskName().equals("t11")));
-        assertTrue(wf.getTasks().stream().anyMatch(t -> t.getReferenceTaskName().equals("t12")));
-        assertTrue(wf.getTasks().stream().anyMatch(t -> t.getReferenceTaskName().equals("t13")));
-        assertTrue(wf.getTasks().stream().anyMatch(t -> t.getReferenceTaskName().equals("sw1")));
-        assertTrue(wf.getTasks().stream().anyMatch(t -> t.getReferenceTaskName().equals("fork1")));
-        assertTrue(wf.getTasks().stream().anyMatch(t -> t.getReferenceTaskName().equals("fork2")));
-
-        assertFalse(wf.getTasks().stream().anyMatch(t -> t.getReferenceTaskName().equals("t16")));
-        assertFalse(wf.getTasks().stream().anyMatch(t -> t.getReferenceTaskName().equals("t1")));
-        assertFalse(wf.getTasks().stream().anyMatch(t -> t.getReferenceTaskName().equals("t2")));
-
-
-        Task t1 = workflowExecutionService.poll("junit_task_11", "test");
-        assertTrue(workflowExecutionService.ackTaskReceived(t1.getTaskId()));
-
-        Task t2 = workflowExecutionService.poll("junit_task_12", "test");
-        assertTrue(workflowExecutionService.ackTaskReceived(t2.getTaskId()));
-
-        Task t3 = workflowExecutionService.poll("junit_task_13", "test");
-        assertTrue(workflowExecutionService.ackTaskReceived(t3.getTaskId()));
-
-        assertNotNull(t1);
-        assertNotNull(t2);
-        assertNotNull(t3);
-
-        t1.setStatus(COMPLETED);
-        t2.setStatus(COMPLETED);
-        t3.setStatus(COMPLETED);
-
-        workflowExecutionService.updateTask(t1);
-        workflowExecutionService.updateTask(t2);
-        workflowExecutionService.updateTask(t3);
-        Uninterruptibles.sleepUninterruptibly(1, TimeUnit.SECONDS);
-
-        wf = workflowExecutionService.getExecutionStatus(wfid, true);
-
-        assertTrue(wf.getTasks().stream().anyMatch(t -> t.getReferenceTaskName().equals("t16")));
-        assertTrue(wf.getTasks().stream().anyMatch(t -> t.getReferenceTaskName().equals("t14")));
-
-        String[] tasks = new String[]{"junit_task_1", "junit_task_2", "junit_task_14", "junit_task_16"};
-        for (String tt : tasks) {
-            Task polled = workflowExecutionService.poll(tt, "test");
-            assertNotNull("poll resulted empty for task: " + tt, polled);
-            polled.setStatus(COMPLETED);
-            workflowExecutionService.updateTask(polled);
-        }
-
-        wf = workflowExecutionService.getExecutionStatus(wfid, true);
-        assertNotNull(wf);
-        assertEquals(WorkflowStatus.RUNNING, wf.getStatus());
-
-        assertTrue(wf.getTasks().stream().anyMatch(t -> t.getReferenceTaskName().equals("t19")));
-        assertFalse(wf.getTasks().stream().anyMatch(t -> t.getReferenceTaskName().equals("t15")));        //Not there yet
-        assertFalse(wf.getTasks().stream().anyMatch(t -> t.getReferenceTaskName().equals("t20")));        //Not there yet
-
-        Task task19 = workflowExecutionService.poll("junit_task_19", "test");
-        assertNotNull(task19);
-        task19.setStatus(COMPLETED);
-        workflowExecutionService.updateTask(task19);
-
-        Task task20 = workflowExecutionService.poll("junit_task_20", "test");
-        assertNotNull(task20);
-        task20.setStatus(COMPLETED);
-        workflowExecutionService.updateTask(task20);
-        Uninterruptibles.sleepUninterruptibly(1, TimeUnit.SECONDS);
-        wf = workflowExecutionService.getExecutionStatus(wfid, true);
-        assertNotNull(wf);
-        assertEquals(WorkflowStatus.RUNNING, wf.getStatus());
-
-        Set<String> pendingTasks = wf.getTasks().stream().filter(t -> !t.getStatus().isTerminal()).map(t -> t.getReferenceTaskName()).collect(Collectors.toSet());
-        assertTrue("Found only this: " + pendingTasks, wf.getTasks().stream().anyMatch(t -> t.getReferenceTaskName().equals("join1")));
-
-        pendingTasks = wf.getTasks().stream().filter(t -> !t.getStatus().isTerminal()).map(t -> t.getReferenceTaskName()).collect(Collectors.toSet());
-        assertTrue("Found only this: " + pendingTasks, wf.getTasks().stream().anyMatch(t -> t.getReferenceTaskName().equals("t15")));
-        Task task15 = workflowExecutionService.poll("junit_task_15", "test");
-        assertNotNull(task15);
-        task15.setStatus(COMPLETED);
-        workflowExecutionService.updateTask(task15);
-
-        wf = workflowExecutionService.getExecutionStatus(wfid, true);
-        assertNotNull(wf);
-        assertEquals(WorkflowStatus.COMPLETED, wf.getStatus());
-
-    }
-
-    @Test
-    public void testForkJoinFailure() {
-
-        try {
-            createForkJoinWorkflow();
-        } catch (Exception e) {
-        }
-
-        String taskName = "junit_task_2";
-        TaskDef taskDef = metadataService.getTaskDef(taskName);
-        int retryCount = taskDef.getRetryCount();
-        taskDef.setRetryCount(0);
-        metadataService.updateTaskDef(taskDef);
-
-
-        Map<String, Object> input = new HashMap<String, Object>();
-        String wfid = workflowExecutor.startWorkflow(FORK_JOIN_WF, 1, "fanouttest", input);
-        System.out.println("testForkJoinFailure.wfid=" + wfid);
-
-        Task t1 = workflowExecutionService.poll("junit_task_2", "test");
-        assertNotNull(t1);
-        assertTrue(workflowExecutionService.ackTaskReceived(t1.getTaskId()));
-
-        Task t2 = workflowExecutionService.poll("junit_task_1", "test");
-        assertTrue(workflowExecutionService.ackTaskReceived(t2.getTaskId()));
-
-        Task t3 = workflowExecutionService.poll("junit_task_3", "test");
-        assertNull(t3);
-
-        assertNotNull(t1);
-        assertNotNull(t2);
-        t1.setStatus(FAILED);
-        t2.setStatus(COMPLETED);
-
-        workflowExecutionService.updateTask(t2);
-        Workflow wf = workflowExecutionService.getExecutionStatus(wfid, true);
-        assertNotNull(wf);
-        assertEquals("Found " + wf.getTasks(), WorkflowStatus.RUNNING, wf.getStatus());
-
-        t3 = workflowExecutionService.poll("junit_task_3", "test");
-        assertNotNull(t3);
-
-
-        workflowExecutionService.updateTask(t1);
-        wf = workflowExecutionService.getExecutionStatus(wfid, true);
-        assertNotNull(wf);
-        assertEquals("Found " + wf.getTasks(), WorkflowStatus.FAILED, wf.getStatus());
-
-
-        taskDef = metadataService.getTaskDef(taskName);
-        taskDef.setRetryCount(retryCount);
-        metadataService.updateTaskDef(taskDef);
-    }
-
-    @SuppressWarnings("unchecked")
-    @Test
-    public void testDynamicForkJoinLegacy() {
-
-        try {
-            createDynamicForkJoinWorkflowDefsLegacy();
-        } catch (Exception e) {
-        }
-
-        Map<String, Object> input = new HashMap<String, Object>();
-        String wfid = workflowExecutor.startWorkflow(DYNAMIC_FORK_JOIN_WF_LEGACY, 1, "dynfanouttest1", input);
-        System.out.println("testDynamicForkJoinLegacy.wfid=" + wfid);
-
-        Task t1 = workflowExecutionService.poll("junit_task_1", "test");
-        //assertTrue(ess.ackTaskRecieved(t1.getTaskId(), "test"));
-
-        DynamicForkJoinTaskList dtasks = new DynamicForkJoinTaskList();
-
-        input = new HashMap<String, Object>();
-        input.put("k1", "v1");
-        dtasks.add("junit_task_2", null, "xdt1", input);
-
-        HashMap<String, Object> input2 = new HashMap<String, Object>();
-        input2.put("k2", "v2");
-        dtasks.add("junit_task_3", null, "xdt2", input2);
-
-        t1.getOutputData().put("dynamicTasks", dtasks);
-        t1.setStatus(COMPLETED);
-
-        workflowExecutionService.updateTask(t1);
-
-        Task t2 = workflowExecutionService.poll("junit_task_2", "test");
-        assertTrue(workflowExecutionService.ackTaskReceived(t2.getTaskId()));
-        assertEquals("xdt1", t2.getReferenceTaskName());
-        assertTrue(t2.getInputData().containsKey("k1"));
-        assertEquals("v1", t2.getInputData().get("k1"));
-        Map<String, Object> output = new HashMap<String, Object>();
-        output.put("ok1", "ov1");
-        t2.setOutputData(output);
-        t2.setStatus(COMPLETED);
-        workflowExecutionService.updateTask(t2);
-
-        Task t3 = workflowExecutionService.poll("junit_task_3", "test");
-        assertTrue(workflowExecutionService.ackTaskReceived(t3.getTaskId()));
-        assertEquals("xdt2", t3.getReferenceTaskName());
-        assertTrue(t3.getInputData().containsKey("k2"));
-        assertEquals("v2", t3.getInputData().get("k2"));
-
-        output = new HashMap<>();
-        output.put("ok1", "ov1");
-        t3.setOutputData(output);
-        t3.setStatus(COMPLETED);
-        workflowExecutionService.updateTask(t3);
-
-        Workflow wf = workflowExecutionService.getExecutionStatus(wfid, true);
-        assertNotNull(wf);
-        assertEquals(WorkflowStatus.COMPLETED, wf.getStatus());
-
-        // Check the output
-        Task joinTask = wf.getTaskByRefName("dynamicfanouttask_join");
-        assertEquals("Found:" + joinTask.getOutputData(), 2, joinTask.getOutputData().keySet().size());
-        Set<String> joinTaskOutput = joinTask.getOutputData().keySet();
-        System.out.println("joinTaskOutput=" + joinTaskOutput);
-        for (String key : joinTask.getOutputData().keySet()) {
-            assertTrue(key.equals("xdt1") || key.equals("xdt2"));
-            assertEquals("ov1", ((Map<String, Object>) joinTask.getOutputData().get(key)).get("ok1"));
-        }
-    }
-
-    @SuppressWarnings("unchecked")
-    @Test
-    public void testDynamicForkJoin() {
-
-        createDynamicForkJoinWorkflowDefs();
-
-        String taskName = "junit_task_2";
-        TaskDef taskDef = metadataService.getTaskDef(taskName);
-        int retryCount = taskDef.getRetryCount();
-        taskDef.setRetryCount(2);
-        taskDef.setRetryDelaySeconds(0);
-        taskDef.setRetryLogic(RetryLogic.FIXED);
-        metadataService.updateTaskDef(taskDef);
-
-        Map<String, Object> workflowInput = new HashMap<>();
-        String workflowId = workflowExecutor.startWorkflow(DYNAMIC_FORK_JOIN_WF, 1, "dynfanouttest1", workflowInput);
-        System.out.println("testDynamicForkJoin.wfid=" + workflowId);
-        Workflow workflow = workflowExecutor.getWorkflow(workflowId, true);
-        assertNotNull(workflow);
-        assertEquals(workflow.getReasonForIncompletion(), WorkflowStatus.RUNNING, workflow.getStatus());
-        assertEquals(1, workflow.getTasks().size());
-
-        Task task1 = workflowExecutionService.poll("junit_task_1", "test");
-        assertNotNull(task1);
-        assertTrue(workflowExecutionService.ackTaskReceived(task1.getTaskId()));
-        assertEquals("dt1", task1.getReferenceTaskName());
-
-        Map<String, Object> inputParams2 = new HashMap<>();
-        inputParams2.put("k1", "v1");
-        WorkflowTask workflowTask2 = new WorkflowTask();
-        workflowTask2.setName("junit_task_2");
-        workflowTask2.setTaskReferenceName("xdt1");
-
-        Map<String, Object> inputParams3 = new HashMap<>();
-        inputParams3.put("k2", "v2");
-        WorkflowTask workflowTask3 = new WorkflowTask();
-        workflowTask3.setName("junit_task_3");
-        workflowTask3.setTaskReferenceName("xdt2");
-
-        HashMap<String, Object> dynamicTasksInput = new HashMap<>();
-        dynamicTasksInput.put("xdt1", inputParams2);
-        dynamicTasksInput.put("xdt2", inputParams3);
-        task1.getOutputData().put("dynamicTasks", Arrays.asList(workflowTask2, workflowTask3));
-        task1.getOutputData().put("dynamicTasksInput", dynamicTasksInput);
-        task1.setStatus(COMPLETED);
-
-        workflowExecutionService.updateTask(task1);
-        workflow = workflowExecutor.getWorkflow(workflowId, true);
-        assertNotNull(workflow);
-        assertEquals("Found " + workflow.getTasks().stream().map(Task::getTaskType).collect(Collectors.toList()), 5, workflow.getTasks().size());
-
-        Task task2 = workflowExecutionService.poll("junit_task_2", "test");
-        assertTrue(workflowExecutionService.ackTaskReceived(task2.getTaskId()));
-        assertEquals("xdt1", task2.getReferenceTaskName());
-        assertTrue(task2.getInputData().containsKey("k1"));
-        assertEquals("v1", task2.getInputData().get("k1"));
-        Map<String, Object> output = new HashMap<>();
-        output.put("ok1", "ov1");
-        task2.setOutputData(output);
-        task2.setStatus(FAILED);
-        workflowExecutionService.updateTask(task2);
-
-        workflow = workflowExecutionService.getExecutionStatus(workflowId, true);
-        assertNotNull(workflow);
-        assertEquals(workflow.getReasonForIncompletion(), WorkflowStatus.RUNNING, workflow.getStatus());
-        assertEquals(2, workflow.getTasks().stream().filter(t -> t.getTaskType().equals("junit_task_2")).count());
-        assertTrue(workflow.getTasks().stream().filter(t -> t.getTaskType().equals("junit_task_2")).allMatch(t -> t.getWorkflowTask() != null));
-        assertEquals("Found " + workflow.getTasks().stream().map(Task::getTaskType).collect(Collectors.toList()), 6, workflow.getTasks().size());
-
-        task2 = workflowExecutionService.poll("junit_task_2", "test");
-        assertTrue(workflowExecutionService.ackTaskReceived(task2.getTaskId()));
-        assertEquals("xdt1", task2.getReferenceTaskName());
-        assertTrue(task2.getInputData().containsKey("k1"));
-        assertEquals("v1", task2.getInputData().get("k1"));
-        task2.setOutputData(output);
-        task2.setStatus(COMPLETED);
-        workflowExecutionService.updateTask(task2);
-
-        workflow = workflowExecutionService.getExecutionStatus(workflowId, true);
-        assertNotNull(workflow);
-        assertEquals("Found " + workflow.getTasks().stream().map(Task::getTaskType).collect(Collectors.toList()), 6, workflow.getTasks().size());
-
-        Task task3 = workflowExecutionService.poll("junit_task_3", "test");
-        assertTrue(workflowExecutionService.ackTaskReceived(task3.getTaskId()));
-        assertEquals("xdt2", task3.getReferenceTaskName());
-        assertTrue(task3.getInputData().containsKey("k2"));
-        assertEquals("v2", task3.getInputData().get("k2"));
-        output = new HashMap<>();
-        output.put("ok1", "ov1");
-        task3.setOutputData(output);
-        task3.setStatus(COMPLETED);
-        workflowExecutionService.updateTask(task3);
-
-        workflow = workflowExecutionService.getExecutionStatus(workflowId, true);
-        assertNotNull(workflow);
-        assertEquals(workflow.getReasonForIncompletion(), WorkflowStatus.RUNNING, workflow.getStatus());
-        assertEquals("Found " + workflow.getTasks().stream().map(Task::getTaskType).collect(Collectors.toList()), 7, workflow.getTasks().size());
-
-        Task task4 = workflowExecutionService.poll("junit_task_4", "test");
-        assertTrue(workflowExecutionService.ackTaskReceived(task4.getTaskId()));
-        assertEquals("task4", task4.getReferenceTaskName());
-        task4.setStatus(COMPLETED);
-        workflowExecutionService.updateTask(task4);
-
-        workflow = workflowExecutionService.getExecutionStatus(workflowId, true);
-        assertNotNull(workflow);
-        assertEquals(workflow.getReasonForIncompletion(), WorkflowStatus.COMPLETED, workflow.getStatus());
-        assertEquals("Found " + workflow.getTasks().stream().map(Task::getTaskType).collect(Collectors.toList()), 7, workflow.getTasks().size());
-
-        // Check the output
-        Task joinTask = workflow.getTaskByRefName("dynamicfanouttask_join");
-        assertEquals("Found:" + joinTask.getOutputData(), 2, joinTask.getOutputData().keySet().size());
-        Set<String> joinTaskOutput = joinTask.getOutputData().keySet();
-        System.out.println("joinTaskOutput=" + joinTaskOutput);
-        for (String key : joinTask.getOutputData().keySet()) {
-            assertTrue(key.equals("xdt1") || key.equals("xdt2"));
-            assertEquals("ov1", ((Map<String, Object>) joinTask.getOutputData().get(key)).get("ok1"));
-        }
-
-        // reset the task def
-        taskDef = metadataService.getTaskDef(taskName);
-        taskDef.setRetryCount(retryCount);
-        taskDef.setRetryDelaySeconds(1);
-        metadataService.updateTaskDef(taskDef);
-    }
-
-    private void createForkJoinWorkflow() {
-
-        WorkflowDef workflowDef = new WorkflowDef();
-        workflowDef.setName(FORK_JOIN_WF);
-        workflowDef.setDescription(workflowDef.getName());
-        workflowDef.setVersion(1);
-        workflowDef.setInputParameters(Arrays.asList("param1", "param2"));
-
-        WorkflowTask fanoutTask = new WorkflowTask();
-        fanoutTask.setType(Type.FORK_JOIN.name());
-        fanoutTask.setTaskReferenceName("fanouttask");
-
-        WorkflowTask workflowTask1 = new WorkflowTask();
-        workflowTask1.setName("junit_task_1");
-        Map<String, Object> inputParams1 = new HashMap<>();
-        inputParams1.put("p1", "workflow.input.param1");
-        inputParams1.put("p2", "workflow.input.param2");
-        workflowTask1.setInputParameters(inputParams1);
-        workflowTask1.setTaskReferenceName("t1");
-
-        WorkflowTask workflowTask3 = new WorkflowTask();
-        workflowTask3.setName("junit_task_3");
-        workflowTask3.setInputParameters(inputParams1);
-        workflowTask3.setTaskReferenceName("t3");
-
-        WorkflowTask workflowTask2 = new WorkflowTask();
-        workflowTask2.setName("junit_task_2");
-        Map<String, Object> inputParams2 = new HashMap<>();
-        inputParams2.put("tp1", "workflow.input.param1");
-        workflowTask2.setInputParameters(inputParams2);
-        workflowTask2.setTaskReferenceName("t2");
-
-        WorkflowTask workflowTask4 = new WorkflowTask();
-        workflowTask4.setName("junit_task_4");
-        workflowTask4.setInputParameters(inputParams2);
-        workflowTask4.setTaskReferenceName("t4");
-
-        fanoutTask.getForkTasks().add(Arrays.asList(workflowTask1, workflowTask3));
-        fanoutTask.getForkTasks().add(Collections.singletonList(workflowTask2));
-
-        workflowDef.getTasks().add(fanoutTask);
-
-        WorkflowTask joinTask = new WorkflowTask();
-        joinTask.setType(Type.JOIN.name());
-        joinTask.setTaskReferenceName("fanouttask_join");
-        joinTask.setJoinOn(Arrays.asList("t3", "t2"));
-
-        workflowDef.getTasks().add(joinTask);
-        workflowDef.getTasks().add(workflowTask4);
-        metadataService.updateWorkflowDef(workflowDef);
-    }
-
-
-    private void createForkJoinWorkflowWithZeroRetry() {
-
-        WorkflowDef def = new WorkflowDef();
-        def.setName(FORK_JOIN_WF + "_2");
-        def.setDescription(def.getName());
-        def.setVersion(1);
-        def.setInputParameters(Arrays.asList("param1", "param2"));
-
-        WorkflowTask fanout = new WorkflowTask();
-        fanout.setType(Type.FORK_JOIN.name());
-        fanout.setTaskReferenceName("fanouttask");
-
-        WorkflowTask wft1 = new WorkflowTask();
-        wft1.setName("junit_task_0_RT_1");
-        Map<String, Object> ip1 = new HashMap<>();
-        ip1.put("p1", "workflow.input.param1");
-        ip1.put("p2", "workflow.input.param2");
-        wft1.setInputParameters(ip1);
-        wft1.setTaskReferenceName("t1");
-
-        WorkflowTask wft3 = new WorkflowTask();
-        wft3.setName("junit_task_0_RT_3");
-        wft3.setInputParameters(ip1);
-        wft3.setTaskReferenceName("t3");
-
-        WorkflowTask wft2 = new WorkflowTask();
-        wft2.setName("junit_task_0_RT_2");
-        Map<String, Object> ip2 = new HashMap<>();
-        ip2.put("tp1", "workflow.input.param1");
-        wft2.setInputParameters(ip2);
-        wft2.setTaskReferenceName("t2");
-
-        WorkflowTask wft4 = new WorkflowTask();
-        wft4.setName("junit_task_0_RT_4");
-        wft4.setInputParameters(ip2);
-        wft4.setTaskReferenceName("t4");
-
-        fanout.getForkTasks().add(Arrays.asList(wft1, wft3));
-        fanout.getForkTasks().add(Arrays.asList(wft2));
-
-        def.getTasks().add(fanout);
-
-        WorkflowTask join = new WorkflowTask();
-        join.setType(Type.JOIN.name());
-        join.setTaskReferenceName("fanouttask_join");
-        join.setJoinOn(Arrays.asList("t3", "t2"));
-
-        def.getTasks().add(join);
-        def.getTasks().add(wft4);
-        metadataService.updateWorkflowDef(def);
-
-    }
-
-    private void createForkJoinNestedWorkflow() {
-
-        WorkflowDef def = new WorkflowDef();
-        def.setName(FORK_JOIN_NESTED_WF);
-        def.setDescription(def.getName());
-        def.setVersion(1);
-        def.setInputParameters(Arrays.asList("param1", "param2"));
-
-        Map<String, Object> ip1 = new HashMap<>();
-        ip1.put("p1", "workflow.input.param1");
-        ip1.put("p2", "workflow.input.param2");
-        ip1.put("case", "workflow.input.case");
-
-        WorkflowTask[] tasks = new WorkflowTask[21];
-
-        for (int i = 10; i < 21; i++) {
-            WorkflowTask wft = new WorkflowTask();
-            wft.setName("junit_task_" + i);
-            wft.setInputParameters(ip1);
-            wft.setTaskReferenceName("t" + i);
-            tasks[i] = wft;
-        }
-
-        WorkflowTask d1 = new WorkflowTask();
-        d1.setType(Type.DECISION.name());
-        d1.setName("Decision");
-        d1.setTaskReferenceName("d1");
-        d1.setInputParameters(ip1);
-        d1.setDefaultCase(Arrays.asList(tasks[18], tasks[20]));
-        d1.setCaseValueParam("case");
-        Map<String, List<WorkflowTask>> decisionCases = new HashMap<>();
-        decisionCases.put("a", Arrays.asList(tasks[16], tasks[19], tasks[20]));
-        decisionCases.put("b", Arrays.asList(tasks[17], tasks[20]));
-        d1.setDecisionCases(decisionCases);
-
-        WorkflowTask subWorkflow = new WorkflowTask();
-        subWorkflow.setType(Type.SUB_WORKFLOW.name());
-        SubWorkflowParams sw = new SubWorkflowParams();
-        sw.setName(LINEAR_WORKFLOW_T1_T2);
-        subWorkflow.setSubWorkflowParam(sw);
-        subWorkflow.setTaskReferenceName("sw1");
-
-        WorkflowTask fork2 = new WorkflowTask();
-        fork2.setType(Type.FORK_JOIN.name());
-        fork2.setName("fork2");
-        fork2.setTaskReferenceName("fork2");
-        fork2.getForkTasks().add(Arrays.asList(tasks[12], tasks[14]));
-        fork2.getForkTasks().add(Arrays.asList(tasks[13], d1));
-
-        WorkflowTask join2 = new WorkflowTask();
-        join2.setType(Type.JOIN.name());
-        join2.setTaskReferenceName("join2");
-        join2.setJoinOn(Arrays.asList("t14", "t20"));
-
-        WorkflowTask fork1 = new WorkflowTask();
-        fork1.setType(Type.FORK_JOIN.name());
-        fork1.setTaskReferenceName("fork1");
-        fork1.getForkTasks().add(Arrays.asList(tasks[11]));
-        fork1.getForkTasks().add(Arrays.asList(fork2, join2));
-        fork1.getForkTasks().add(Arrays.asList(subWorkflow));
-
-
-        WorkflowTask join1 = new WorkflowTask();
-        join1.setType(Type.JOIN.name());
-        join1.setTaskReferenceName("join1");
-        join1.setJoinOn(Arrays.asList("t11", "join2", "sw1"));
-
-        def.getTasks().add(fork1);
-        def.getTasks().add(join1);
-        def.getTasks().add(tasks[15]);
-
-        metadataService.updateWorkflowDef(def);
-
-
-    }
-
-    private void createDynamicForkJoinWorkflowDefs() {
-
-        WorkflowDef def = new WorkflowDef();
-        def.setName(DYNAMIC_FORK_JOIN_WF);
-        def.setDescription(def.getName());
-        def.setVersion(1);
-        def.setInputParameters(Arrays.asList("param1", "param2"));
-
-        WorkflowTask workflowTask1 = new WorkflowTask();
-        workflowTask1.setName("junit_task_1");
-        Map<String, Object> ip1 = new HashMap<>();
-        ip1.put("p1", "workflow.input.param1");
-        ip1.put("p2", "workflow.input.param2");
-        workflowTask1.setInputParameters(ip1);
-        workflowTask1.setTaskReferenceName("dt1");
-
-        WorkflowTask fanout = new WorkflowTask();
-        fanout.setType(Type.FORK_JOIN_DYNAMIC.name());
-        fanout.setTaskReferenceName("dynamicfanouttask");
-        fanout.setDynamicForkTasksParam("dynamicTasks");
-        fanout.setDynamicForkTasksInputParamName("dynamicTasksInput");
-        fanout.getInputParameters().put("dynamicTasks", "dt1.output.dynamicTasks");
-        fanout.getInputParameters().put("dynamicTasksInput", "dt1.output.dynamicTasksInput");
-
-        WorkflowTask join = new WorkflowTask();
-        join.setType(Type.JOIN.name());
-        join.setTaskReferenceName("dynamicfanouttask_join");
-
-        WorkflowTask workflowTask4 = new WorkflowTask();
-        workflowTask4.setName("junit_task_4");
-        workflowTask4.setTaskReferenceName("task4");
-
-        def.getTasks().add(workflowTask1);
-        def.getTasks().add(fanout);
-        def.getTasks().add(join);
-        def.getTasks().add(workflowTask4);
-
-        metadataService.updateWorkflowDef(def);
-    }
-
-    @SuppressWarnings("deprecation")
-    private void createDynamicForkJoinWorkflowDefsLegacy() {
-
-        WorkflowDef def = new WorkflowDef();
-        def.setName(DYNAMIC_FORK_JOIN_WF_LEGACY);
-        def.setDescription(def.getName());
-        def.setVersion(1);
-        def.setInputParameters(Arrays.asList("param1", "param2"));
-
-        WorkflowTask wft1 = new WorkflowTask();
-        wft1.setName("junit_task_1");
-        Map<String, Object> ip1 = new HashMap<>();
-        ip1.put("p1", "workflow.input.param1");
-        ip1.put("p2", "workflow.input.param2");
-        wft1.setInputParameters(ip1);
-        wft1.setTaskReferenceName("dt1");
-
-        WorkflowTask fanout = new WorkflowTask();
-        fanout.setType(Type.FORK_JOIN_DYNAMIC.name());
-        fanout.setTaskReferenceName("dynamicfanouttask");
-        fanout.setDynamicForkJoinTasksParam("dynamicTasks");
-        fanout.getInputParameters().put("dynamicTasks", "dt1.output.dynamicTasks");
-        fanout.getInputParameters().put("dynamicTasksInput", "dt1.output.dynamicTasksInput");
-
-        WorkflowTask join = new WorkflowTask();
-        join.setType(Type.JOIN.name());
-        join.setTaskReferenceName("dynamicfanouttask_join");
-
-        def.getTasks().add(wft1);
-        def.getTasks().add(fanout);
-        def.getTasks().add(join);
-
-        metadataService.updateWorkflowDef(def);
-
-    }
-
-    private void createConditionalWF() {
-
-        WorkflowTask wft1 = new WorkflowTask();
-        wft1.setName("junit_task_1");
-        Map<String, Object> ip1 = new HashMap<>();
-        ip1.put("p1", "workflow.input.param1");
-        ip1.put("p2", "workflow.input.param2");
-        wft1.setInputParameters(ip1);
-        wft1.setTaskReferenceName("t1");
-
-        WorkflowTask wft2 = new WorkflowTask();
-        wft2.setName("junit_task_2");
-        Map<String, Object> ip2 = new HashMap<>();
-        ip2.put("tp1", "workflow.input.param1");
-        wft2.setInputParameters(ip2);
-        wft2.setTaskReferenceName("t2");
-
-        WorkflowTask wft3 = new WorkflowTask();
-        wft3.setName("junit_task_3");
-        Map<String, Object> ip3 = new HashMap<>();
-        ip2.put("tp3", "workflow.input.param2");
-        wft3.setInputParameters(ip3);
-        wft3.setTaskReferenceName("t3");
-
-        WorkflowDef def2 = new WorkflowDef();
-        def2.setName(COND_TASK_WF);
-        def2.setDescription(COND_TASK_WF);
-        def2.setInputParameters(Arrays.asList("param1", "param2"));
-
-        WorkflowTask c2 = new WorkflowTask();
-        c2.setType(Type.DECISION.name());
-        c2.setCaseValueParam("case");
-        c2.setName("conditional2");
-        c2.setTaskReferenceName("conditional2");
-        Map<String, List<WorkflowTask>> dc = new HashMap<>();
-        dc.put("one", Arrays.asList(wft1, wft3));
-        dc.put("two", Arrays.asList(wft2));
-        c2.setDecisionCases(dc);
-        c2.getInputParameters().put("case", "workflow.input.param2");
-
-
-        WorkflowTask condition = new WorkflowTask();
-        condition.setType(Type.DECISION.name());
-        condition.setCaseValueParam("case");
-        condition.setName("conditional");
-        condition.setTaskReferenceName("conditional");
-        Map<String, List<WorkflowTask>> decisionCases = new HashMap<>();
-        decisionCases.put("nested", Arrays.asList(c2));
-        decisionCases.put("three", Arrays.asList(wft3));
-        condition.setDecisionCases(decisionCases);
-        condition.getInputParameters().put("case", "workflow.input.param1");
-        condition.getDefaultCase().add(wft2);
-        def2.getTasks().add(condition);
-
-        WorkflowTask notifyTask = new WorkflowTask();
-        notifyTask.setName("junit_task_4");
-        notifyTask.setTaskReferenceName("junit_task_4");
-
-        WorkflowTask finalTask = new WorkflowTask();
-        finalTask.setName("finalcondition");
-        finalTask.setTaskReferenceName("tf");
-        finalTask.setType(Type.DECISION.name());
-        finalTask.setCaseValueParam("finalCase");
-        Map<String, Object> fi = new HashMap<>();
-        fi.put("finalCase", "workflow.input.finalCase");
-        finalTask.setInputParameters(fi);
-        finalTask.getDecisionCases().put("notify", Arrays.asList(notifyTask));
-
-        def2.getTasks().add(finalTask);
-        metadataService.updateWorkflowDef(def2);
-
-    }
-
-
-    @Test
-    public void testDefDAO() {
-        List<TaskDef> taskDefs = metadataService.getTaskDefs();
-        assertNotNull(taskDefs);
-        assertTrue(!taskDefs.isEmpty());
-    }
-
-    @Test
-    public void testSimpleWorkflowFailureWithTerminalError() {
-
-        clearWorkflows();
-
-        TaskDef taskDef = metadataService.getTaskDef("junit_task_1");
-        taskDef.setRetryCount(1);
-        metadataService.updateTaskDef(taskDef);
-
-        WorkflowDef found = metadataService.getWorkflowDef(LINEAR_WORKFLOW_T1_T2, 1);
-        assertNotNull(found);
-        Map<String, Object> outputParameters = found.getOutputParameters();
-        outputParameters.put("validationErrors", "${t1.output.ErrorMessage}");
-        metadataService.updateWorkflowDef(found);
-
-        String correlationId = "unit_test_1";
-        Map<String, Object> input = new HashMap<>();
-        String inputParam1 = "p1 value";
-        input.put("param1", inputParam1);
-        input.put("param2", "p2 value");
-        String workflowInstanceId = workflowExecutor.startWorkflow(LINEAR_WORKFLOW_T1_T2, 1, correlationId, input);
-        logger.info("testSimpleWorkflow.wfid= {}", workflowInstanceId);
-        assertNotNull(workflowInstanceId);
-
-        Workflow es = workflowExecutionService.getExecutionStatus(workflowInstanceId, true);
-        assertNotNull(es);
-        assertEquals(es.getReasonForIncompletion(), WorkflowStatus.RUNNING, es.getStatus());
-
-        es = workflowExecutionService.getExecutionStatus(workflowInstanceId, true);
-        assertNotNull(es);
-        assertEquals(WorkflowStatus.RUNNING, es.getStatus());
-        assertEquals(1, es.getTasks().size());        //The very first task is the one that should be scheduled.
-
-        boolean failed = false;
-        try {
-            workflowExecutor.rewind(workflowInstanceId);
-        } catch (ApplicationException ae) {
-            failed = true;
-        }
-        assertTrue(failed);
-
-        // Polling for the first task should return the same task as before
-        Task task = workflowExecutionService.poll("junit_task_1", "task1.junit.worker");
-        assertNotNull(task);
-        assertEquals("junit_task_1", task.getTaskType());
-        assertTrue(workflowExecutionService.ackTaskReceived(task.getTaskId()));
-        assertEquals(workflowInstanceId, task.getWorkflowInstanceId());
-
-        TaskResult taskResult = new TaskResult(task);
-        taskResult.setReasonForIncompletion("NON TRANSIENT ERROR OCCURRED: An integration point required to complete the task is down");
-        taskResult.setStatus(TaskResult.Status.FAILED_WITH_TERMINAL_ERROR);
-        taskResult.addOutputData("TERMINAL_ERROR", "Integration endpoint down: FOOBAR");
-        taskResult.addOutputData("ErrorMessage", "There was a terminal error");
-
-        workflowExecutionService.updateTask(taskResult);
-        workflowExecutor.decide(workflowInstanceId);
-
-        es = workflowExecutionService.getExecutionStatus(workflowInstanceId, true);
-        TaskDef junit_task_1 = metadataService.getTaskDef("junit_task_1");
-        Task t1 = es.getTaskByRefName("t1");
-        assertNotNull(es);
-        assertEquals(WorkflowStatus.FAILED, es.getStatus());
-        assertEquals("NON TRANSIENT ERROR OCCURRED: An integration point required to complete the task is down", es.getReasonForIncompletion());
-        assertEquals(1, junit_task_1.getRetryCount()); //Configured retries at the task definition level
-        assertEquals(0, t1.getRetryCount()); //Actual retries done on the task
-        assertTrue(es.getOutput().containsKey("o1"));
-        assertEquals("p1 value", es.getOutput().get("o1"));
-        assertEquals(es.getOutput().get("validationErrors").toString(), "There was a terminal error");
-
-        outputParameters.remove("validationErrors");
-        metadataService.updateWorkflowDef(found);
->>>>>>> 8281b452
 
     @Override
     String startOrLoadWorkflowExecution(String snapshotResourceName, String workflowName, int version, String correlationId, Map<String, Object> input, String event, Map<String, String> taskToDomain) {
-        return workflowExecutor.startWorkflow(workflowName, version, correlationId, input, event, taskToDomain);
+        return workflowExecutor.startWorkflow(workflowName, version, correlationId, input, null, event, taskToDomain);
     }
 
-<<<<<<< HEAD
-=======
-
-    @Test
-    public void testSimpleWorkflow() {
-
-        clearWorkflows();
-
-        WorkflowDef found = metadataService.getWorkflowDef(LINEAR_WORKFLOW_T1_T2, 1);
-        assertNotNull(found);
-
-        String correlationId = "unit_test_1";
-        Map<String, Object> input = new HashMap<>();
-        String inputParam1 = "p1 value";
-        input.put("param1", inputParam1);
-        input.put("param2", "p2 value");
-        String workflowInstanceId = workflowExecutor.startWorkflow(LINEAR_WORKFLOW_T1_T2, 1, correlationId, input);
-        logger.info("testSimpleWorkflow.wfid= {}", workflowInstanceId);
-        assertNotNull(workflowInstanceId);
-
-        Workflow workflow = workflowExecutionService.getExecutionStatus(workflowInstanceId, true);
-        assertNotNull(workflow);
-        assertEquals(workflow.getReasonForIncompletion(), WorkflowStatus.RUNNING, workflow.getStatus());
-        assertEquals(1, workflow.getTasks().size());        //The very first task is the one that should be scheduled.
-
-        boolean failed = false;
-        try {
-            workflowExecutor.rewind(workflowInstanceId);
-        } catch (ApplicationException ae) {
-            failed = true;
-        }
-        assertTrue(failed);
-
-        // Polling for the first task should return the same task as before
-        Task task = workflowExecutionService.poll("junit_task_1", "task1.junit.worker");
-        assertNotNull(task);
-        assertEquals("junit_task_1", task.getTaskType());
-        assertTrue(workflowExecutionService.ackTaskReceived(task.getTaskId()));
-        assertEquals(workflowInstanceId, task.getWorkflowInstanceId());
-
-        workflowExecutor.decide(workflowInstanceId);
-
-        String task1Op = "task1.Done";
-        List<Task> tasks = workflowExecutionService.getTasks(task.getTaskType(), null, 1);
-        assertNotNull(tasks);
-        assertEquals(1, tasks.size());
-        task = tasks.get(0);
-
-        workflow = workflowExecutionService.getExecutionStatus(task.getWorkflowInstanceId(), false);
-        System.out.println("task workflow = " + workflow.getWorkflowType() + "," + workflow.getInput());
-        assertEquals(workflowInstanceId, task.getWorkflowInstanceId());
-        task.getOutputData().put("op", task1Op);
-        task.setStatus(COMPLETED);
-        workflowExecutionService.updateTask(task);
-
-        workflow = workflowExecutionService.getExecutionStatus(workflowInstanceId, false);
-        assertNotNull(workflow);
-        assertNotNull(workflow.getOutput());
-
-        task = workflowExecutionService.poll("junit_task_2", "task2.junit.worker");
-        assertNotNull(task);
-        assertEquals("junit_task_2", task.getTaskType());
-        assertTrue(workflowExecutionService.ackTaskReceived(task.getTaskId()));
-        String task2Input = (String) task.getInputData().get("tp2");
-        assertNotNull("Found=" + task.getInputData(), task2Input);
-        assertEquals(task1Op, task2Input);
-
-        task2Input = (String) task.getInputData().get("tp1");
-        assertNotNull(task2Input);
-        assertEquals(inputParam1, task2Input);
-
-        task.setStatus(COMPLETED);
-        task.setReasonForIncompletion("unit test failure");
-        workflowExecutionService.updateTask(task);
-
-        workflow = workflowExecutionService.getExecutionStatus(workflowInstanceId, true);
-        assertNotNull(workflow);
-        assertEquals(WorkflowStatus.COMPLETED, workflow.getStatus());
-        tasks = workflow.getTasks();
-        assertNotNull(tasks);
-        assertEquals(2, tasks.size());
-
-        assertTrue("Found " + workflow.getOutput().toString(), workflow.getOutput().containsKey("o3"));
-        assertEquals("task1.Done", workflow.getOutput().get("o3"));
-    }
-
-    @Test
-    public void testSimpleWorkflowWithResponseTimeout() throws Exception {
-
-        createWFWithResponseTimeout();
-
-        String correlationId = "unit_test_1";
-        Map<String, Object> workflowInput = new HashMap<String, Object>();
-        String inputParam1 = "p1 value";
-        workflowInput.put("param1", inputParam1);
-        workflowInput.put("param2", "p2 value");
-        String workflowId = workflowExecutor.startWorkflow("RTOWF", 1, correlationId, workflowInput);
-        logger.debug("testSimpleWorkflowWithResponseTimeout.wfid={}", workflowId);
-        assertNotNull(workflowId);
-
-        Workflow workflow = workflowExecutionService.getExecutionStatus(workflowId, true);
-        assertNotNull(workflow);
-        assertEquals(WorkflowStatus.RUNNING, workflow.getStatus());
-        assertEquals(1, workflow.getTasks().size());        //The very first task is the one that should be scheduled.
-        assertEquals(1, queueDAO.getSize("task_rt"));
-
-        // Polling for the first task should return the first task
-        Task task = workflowExecutionService.poll("task_rt", "task1.junit.worker.testTimeout");
-        assertNotNull(task);
-        assertEquals("task_rt", task.getTaskType());
-        assertTrue(workflowExecutionService.ackTaskReceived(task.getTaskId()));
-        assertEquals(workflowId, task.getWorkflowInstanceId());
-
-        // As the task_rt is out of the queue, the next poll should not get it
-        Task nullTask = workflowExecutionService.poll("task_rt", "task1.junit.worker.testTimeout");
-        assertNull(nullTask);
-
-        Thread.sleep(10000);
-        workflowExecutor.decide(workflowId);
-        assertEquals(1, queueDAO.getSize("task_rt"));
-
-        // The first task would be timed_out and a new task will be scheduled
-        workflow = workflowExecutionService.getExecutionStatus(workflowId, true);
-        assertNotNull(workflow);
-        assertEquals(WorkflowStatus.RUNNING, workflow.getStatus());
-        assertEquals(2, workflow.getTasks().size());
-        assertTrue(workflow.getTasks().stream().allMatch(t -> t.getReferenceTaskName().equals("task_rt_t1")));
-        assertEquals(TIMED_OUT, workflow.getTasks().get(0).getStatus());
-        assertEquals(SCHEDULED, workflow.getTasks().get(1).getStatus());
-
-        // Polling now should get the seco task back because it is now scheduled
-        Task taskAgain = workflowExecutionService.poll("task_rt", "task1.junit.worker");
-        assertNotNull(taskAgain);
-
-        // update task with callback after seconds greater than the response timeout
-        taskAgain.setStatus(IN_PROGRESS);
-        taskAgain.setCallbackAfterSeconds(20);
-        workflowExecutionService.updateTask(taskAgain);
-
-        workflow = workflowExecutionService.getExecutionStatus(workflowId, true);
-        assertNotNull(workflow);
-        assertEquals(WorkflowStatus.RUNNING, workflow.getStatus());
-        assertEquals(2, workflow.getTasks().size());
-        assertEquals(IN_PROGRESS, workflow.getTasks().get(1).getStatus());
-
-        // wait for callback after seconds which is longer than response timeout seconds and then call decide
-        Thread.sleep(20000);
-        workflowExecutor.decide(workflowId);
-        workflow = workflowExecutionService.getExecutionStatus(workflowId, true);
-        assertNotNull(workflow);
-
-        // Poll for task again
-        taskAgain = workflowExecutionService.poll("task_rt", "task1.junit.worker");
-        assertNotNull(taskAgain);
-
-        // set task to completed
-        taskAgain.getOutputData().put("op", "task1.Done");
-        taskAgain.setStatus(COMPLETED);
-        workflowExecutionService.updateTask(taskAgain);
-
-        // poll for next task
-        task = workflowExecutionService.poll("junit_task_2", "task2.junit.worker.testTimeout");
-        assertNotNull(task);
-        assertEquals("junit_task_2", task.getTaskType());
-        assertTrue(workflowExecutionService.ackTaskReceived(task.getTaskId()));
-
-        // set task to completed
-        task.setStatus(COMPLETED);
-        task.setReasonForIncompletion("unit test failure");
-        workflowExecutionService.updateTask(task);
-
-        workflow = workflowExecutionService.getExecutionStatus(workflowId, true);
-        assertNotNull(workflow);
-        assertEquals(WorkflowStatus.COMPLETED, workflow.getStatus());
-    }
-
-    @Test
-    public void testWorkflowRerunWithSubWorkflows() {
-        // Execute a workflow with sub-workflow
-        String workflowId = this.runWorkflowWithSubworkflow();
-        // Check it completed
-        Workflow workflow = workflowExecutionService.getExecutionStatus(workflowId, true);
-        assertNotNull(workflow);
-        assertEquals(WorkflowStatus.COMPLETED, workflow.getStatus());
-        assertEquals(2, workflow.getTasks().size());
-
-        // Now lets pickup the first task in the sub workflow and rerun it from there
-        String subWorkflowId = null;
-        for (Task task : workflow.getTasks()) {
-            if (task.getTaskType().equalsIgnoreCase(SubWorkflow.NAME)) {
-                subWorkflowId = task.getOutputData().get(SubWorkflow.SUB_WORKFLOW_ID).toString();
-            }
-        }
-        assertNotNull(subWorkflowId);
-        Workflow subWorkflow = workflowExecutionService.getExecutionStatus(subWorkflowId, true);
-        Task subWorkflowTask1 = null;
-        for (Task task : subWorkflow.getTasks()) {
-            if (task.getTaskDefName().equalsIgnoreCase("junit_task_1")) {
-                subWorkflowTask1 = task;
-            }
-        }
-        assertNotNull(subWorkflowTask1);
-
-        RerunWorkflowRequest rerunWorkflowRequest = new RerunWorkflowRequest();
-        rerunWorkflowRequest.setReRunFromTaskId(subWorkflowTask1.getTaskId());
-
-        Map<String, Object> newInput = new HashMap<>();
-        newInput.put("p1", "1");
-        newInput.put("p2", "2");
-        rerunWorkflowRequest.setTaskInput(newInput);
-
-        String correlationId = "unit_test_sw_new";
-        Map<String, Object> input = new HashMap<>();
-        input.put("param1", "New p1 value");
-        input.put("param2", "New p2 value");
-        rerunWorkflowRequest.setCorrelationId(correlationId);
-        rerunWorkflowRequest.setWorkflowInput(input);
-
-        rerunWorkflowRequest.setReRunFromWorkflowId(workflowId);
-        rerunWorkflowRequest.setReRunFromTaskId(subWorkflowTask1.getTaskId());
-        // Rerun
-        workflowExecutor.rerun(rerunWorkflowRequest);
-
-        // The main WF and the sub WF should be in RUNNING state
-        workflow = workflowExecutionService.getExecutionStatus(workflowId, true);
-        assertNotNull(workflow);
-        assertEquals(WorkflowStatus.RUNNING, workflow.getStatus());
-        assertEquals(2, workflow.getTasks().size());
-        assertEquals(correlationId, workflow.getCorrelationId());
-        assertEquals("New p1 value", workflow.getInput().get("param1"));
-        assertEquals("New p2 value", workflow.getInput().get("param2"));
-
-        subWorkflow = workflowExecutionService.getExecutionStatus(subWorkflowId, true);
-        assertNotNull(subWorkflow);
-        assertEquals(WorkflowStatus.RUNNING, subWorkflow.getStatus());
-        // Since we are re running from the sub workflow task, there
-        // should be only 1 task that is SCHEDULED
-        assertEquals(1, subWorkflow.getTasks().size());
-        assertEquals(SCHEDULED, subWorkflow.getTasks().get(0).getStatus());
-
-        // Now execute the task
-        Task task = workflowExecutionService.poll("junit_task_1", "task1.junit.worker");
-        assertNotNull(task);
-        assertTrue(workflowExecutionService.ackTaskReceived(task.getTaskId()));
-        assertEquals(task.getInputData().get("p1").toString(), "1");
-        assertEquals(task.getInputData().get("p2").toString(), "2");
-        task.getOutputData().put("op", "junit_task_1.done");
-        task.setStatus(COMPLETED);
-        workflowExecutionService.updateTask(task);
-
-        subWorkflow = workflowExecutionService.getExecutionStatus(subWorkflowId, true);
-        assertNotNull(subWorkflow);
-        assertEquals(WorkflowStatus.RUNNING, subWorkflow.getStatus());
-        assertEquals(2, subWorkflow.getTasks().size());
-
-        // Poll for second task of the sub workflow and execute it
-        task = workflowExecutionService.poll("junit_task_2", "task2.junit.worker");
-        assertNotNull(task);
-        assertTrue(workflowExecutionService.ackTaskReceived(task.getTaskId()));
-        task.getOutputData().put("op", "junit_task_2.done");
-        task.setStatus(COMPLETED);
-        workflowExecutionService.updateTask(task);
-
-        // Now the sub workflow and the main workflow must have finished
-        subWorkflow = workflowExecutionService.getExecutionStatus(subWorkflowId, true);
-        assertNotNull(subWorkflow);
-        assertEquals(WorkflowStatus.COMPLETED, subWorkflow.getStatus());
-        assertEquals(2, subWorkflow.getTasks().size());
-
-        workflow = workflowExecutionService.getExecutionStatus(workflowId, true);
-        assertNotNull(workflow);
-        assertEquals(WorkflowStatus.COMPLETED, workflow.getStatus());
-        assertEquals(2, workflow.getTasks().size());
-    }
-
-    @Test
-    public void testSimpleWorkflowWithTaskSpecificDomain() {
-
-        clearWorkflows();
-        createWorkflowDefForDomain();
-
-        WorkflowDef found = metadataService.getWorkflowDef(LINEAR_WORKFLOW_T1_T2_SW, 1);
-        assertNotNull(found);
-
-        String correlationId = "unit_test_sw";
-        Map<String, Object> input = new HashMap<>();
-        String inputParam1 = "p1 value";
-        input.put("param1", inputParam1);
-        input.put("param2", "p2 value");
-        Map<String, String> taskToDomain = new HashMap<>();
-        taskToDomain.put("junit_task_3", "domain1");
-        taskToDomain.put("junit_task_2", "domain1");
-
-        // Poll before so that a polling for this task is "active"
-        Task task = workflowExecutionService.poll("junit_task_3", "task1.junit.worker", "domain1");
-        assertNull(task);
-        task = workflowExecutionService.poll("junit_task_2", "task1.junit.worker", "domain1");
-        assertNull(task);
-
-        String workflowId = workflowExecutor.startWorkflow(LINEAR_WORKFLOW_T1_T2_SW, 1, correlationId, input, null, null, taskToDomain);
-        //System.out.println("testSimpleWorkflow.wfid=" + workflowId);
-        assertNotNull(workflowId);
-
-        Workflow workflow = workflowExecutionService.getExecutionStatus(workflowId, true);
-        assertNotNull(workflow);
-        assertEquals(workflow.getReasonForIncompletion(), WorkflowStatus.RUNNING, workflow.getStatus());
-        assertEquals(WorkflowStatus.RUNNING, workflow.getStatus());
-        assertEquals(1, workflow.getTasks().size());        //The very first task is the one that should be scheduled.
-
-        // Check Size
-        Map<String, Integer> sizes = workflowExecutionService.getTaskQueueSizes(Arrays.asList("domain1:junit_task_3", "junit_task_3"));
-        assertEquals(sizes.get("domain1:junit_task_3").intValue(), 1);
-        assertEquals(sizes.get("junit_task_3").intValue(), 0);
-
-        // Polling for the first task should return the same task as before
-        task = workflowExecutionService.poll("junit_task_3", "task1.junit.worker");
-        assertNull(task);
-        task = workflowExecutionService.poll("junit_task_3", "task1.junit.worker", "domain1");
-        assertNotNull(task);
-        assertEquals("junit_task_3", task.getTaskType());
-        assertTrue(workflowExecutionService.ackTaskReceived(task.getTaskId()));
-        assertEquals(workflowId, task.getWorkflowInstanceId());
-
-        List<Task> tasks = workflowExecutionService.getTasks(task.getTaskType(), null, 1);
-        assertNotNull(tasks);
-        assertEquals(1, tasks.size());
-        task = tasks.get(0);
-        assertEquals(workflowId, task.getWorkflowInstanceId());
-
-        String task1Op = "task1.Done";
-        task.getOutputData().put("op", task1Op);
-        task.setStatus(COMPLETED);
-        workflowExecutionService.updateTask(task);
-
-        workflow = workflowExecutionService.getExecutionStatus(workflowId, true);
-        assertNotNull(workflow);
-        assertEquals(WorkflowStatus.RUNNING, workflow.getStatus());
-        assertEquals(2, workflow.getTasks().size());
-
-        task = workflowExecutionService.poll("junit_task_1", "task1.junit.worker");
-        assertNotNull(task);
-        assertEquals("junit_task_1", task.getTaskType());
-
-        workflow = workflowExecutionService.getExecutionStatus(task.getWorkflowInstanceId(), false);
-        assertTrue(workflowExecutionService.ackTaskReceived(task.getTaskId()));
-        assertNotNull(workflow.getTaskToDomain());
-        assertEquals(workflow.getTaskToDomain().size(), 2);
-
-        task.setStatus(COMPLETED);
-        task.setReasonForIncompletion("unit test failure");
-        workflowExecutionService.updateTask(task);
-
-        task = workflowExecutionService.poll("junit_task_2", "task2.junit.worker", "domain1");
-        assertNotNull(task);
-        assertEquals("junit_task_2", task.getTaskType());
-        assertTrue(workflowExecutionService.ackTaskReceived(task.getTaskId()));
-
-        task.setStatus(COMPLETED);
-        task.setReasonForIncompletion("unit test failure");
-        workflowExecutionService.updateTask(task);
-
-        workflow = workflowExecutionService.getExecutionStatus(workflowId, true);
-        assertNotNull(workflow);
-        assertEquals(WorkflowStatus.COMPLETED, workflow.getStatus());
-        tasks = workflow.getTasks();
-        assertNotNull(tasks);
-        assertEquals(2, tasks.size());
-        assertTrue("Found " + workflow.getOutput().toString(), workflow.getOutput().containsKey("o3"));
-        assertEquals("task1.Done", workflow.getOutput().get("o3"));
-
-        List<PollData> pollData = workflowExecutionService.getPollData("junit_task_3");
-        assertEquals(2, pollData.size());
-        for (PollData pd : pollData) {
-            assertEquals(pd.getQueueName(), "junit_task_3");
-            assertEquals(pd.getWorkerId(), "task1.junit.worker");
-            assertTrue(pd.getLastPollTime() != 0);
-            if (pd.getDomain() != null) {
-                assertEquals(pd.getDomain(), "domain1");
-            }
-        }
-
-        List<PollData> pdList = workflowExecutionService.getAllPollData();
-        int count = 0;
-        for (PollData pd : pdList) {
-            if (pd.getQueueName().equals("junit_task_3")) {
-                count++;
-            }
-        }
-        assertEquals(2, count);
-    }
-
-    @Test
-    public void testSimpleWorkflowWithAllTaskInOneDomain() {
-
-        clearWorkflows();
-        createWorkflowDefForDomain();
-
-        WorkflowDef found = metadataService.getWorkflowDef(LINEAR_WORKFLOW_T1_T2_SW, 1);
-        assertNotNull(found);
-
-        String correlationId = "unit_test_sw";
-        Map<String, Object> input = new HashMap<String, Object>();
-        String inputParam1 = "p1 value";
-        input.put("param1", inputParam1);
-        input.put("param2", "p2 value");
-        Map<String, String> taskToDomain = new HashMap<String, String>();
-        taskToDomain.put("*", "domain11,, domain12");
-
-        // Poll before so that a polling for this task is "active"
-        Task task = workflowExecutionService.poll("junit_task_3", "task1.junit.worker", "domain11");
-        assertNull(task);
-        task = workflowExecutionService.poll("junit_task_2", "task1.junit.worker", "domain12");
-        assertNull(task);
-
-        String workflowId = workflowExecutor.startWorkflow(LINEAR_WORKFLOW_T1_T2_SW, 1, correlationId, input, null, null, taskToDomain);
-        //System.out.println("testSimpleWorkflow.wfid=" + workflowId);
-        assertNotNull(workflowId);
-
-        Workflow workflow = workflowExecutionService.getExecutionStatus(workflowId, true);
-        assertNotNull(workflow);
-        assertEquals(workflow.getReasonForIncompletion(), WorkflowStatus.RUNNING, workflow.getStatus());
-        assertEquals(1, workflow.getTasks().size());        //The very first task is the one that should be scheduled.
-
-        // Check Size
-        Map<String, Integer> sizes = workflowExecutionService.getTaskQueueSizes(Arrays.asList("domain11:junit_task_3", "junit_task_3"));
-        assertEquals(sizes.get("domain11:junit_task_3").intValue(), 1);
-        assertEquals(sizes.get("junit_task_3").intValue(), 0);
-
-        // Polling for the first task should return the same task as before
-        task = workflowExecutionService.poll("junit_task_3", "task1.junit.worker");
-        assertNull(task);
-        task = workflowExecutionService.poll("junit_task_3", "task1.junit.worker", "domain11");
-        assertNotNull(task);
-        assertEquals("junit_task_3", task.getTaskType());
-        assertEquals("domain11", task.getDomain());
-        assertTrue(workflowExecutionService.ackTaskReceived(task.getTaskId()));
-        assertEquals(workflowId, task.getWorkflowInstanceId());
-
-        List<Task> tasks = workflowExecutionService.getTasks(task.getTaskType(), null, 1);
-        assertNotNull(tasks);
-        assertEquals(1, tasks.size());
-        task = tasks.get(0);
-
-        String task1Op = "task1.Done";
-        assertEquals(workflowId, task.getWorkflowInstanceId());
-        task.getOutputData().put("op", task1Op);
-        task.setStatus(COMPLETED);
-        workflowExecutionService.updateTask(task);
-
-        workflow = workflowExecutionService.getExecutionStatus(workflowId, true);
-        assertNotNull(workflow);
-        assertEquals(2, workflow.getTasks().size());
-
-        task = workflowExecutionService.poll("junit_task_1", "task1.junit.worker");
-        assertNotNull(task);
-        assertEquals("junit_task_1", task.getTaskType());
-
-        workflow = workflowExecutionService.getExecutionStatus(task.getWorkflowInstanceId(), false);
-        assertTrue(workflowExecutionService.ackTaskReceived(task.getTaskId()));
-        assertNotNull(workflow.getTaskToDomain());
-        assertEquals(workflow.getTaskToDomain().size(), 1);
-
-        task.setStatus(COMPLETED);
-        task.setReasonForIncompletion("unit test failure");
-        workflowExecutionService.updateTask(task);
-
-        task = workflowExecutionService.poll("junit_task_2", "task2.junit.worker", "domain11");
-        assertNull(task);
-        task = workflowExecutionService.poll("junit_task_2", "task2.junit.worker", "domain12");
-        assertNotNull(task);
-        assertEquals("junit_task_2", task.getTaskType());
-        assertEquals("domain12", task.getDomain());
-        assertTrue(workflowExecutionService.ackTaskReceived(task.getTaskId()));
-
-        task.setStatus(COMPLETED);
-        task.setReasonForIncompletion("unit test failure");
-        workflowExecutionService.updateTask(task);
-
-        workflow = workflowExecutionService.getExecutionStatus(workflowId, true);
-        assertNotNull(workflow);
-        assertEquals(WorkflowStatus.COMPLETED, workflow.getStatus());
-
-        tasks = workflow.getTasks();
-        assertNotNull(tasks);
-        assertEquals(2, tasks.size());
-        assertTrue("Found " + workflow.getOutput().toString(), workflow.getOutput().containsKey("o3"));
-        assertEquals("task1.Done", workflow.getOutput().get("o3"));
-    }
-
-    @After
-    public void clearWorkflows() {
-        List<String> workflows = metadataService.getWorkflowDefs().stream()
-                .map(WorkflowDef::getName)
-                .collect(Collectors.toList());
-        for (String wfName : workflows) {
-            List<String> running = workflowExecutionService.getRunningWorkflows(wfName);
-            for (String wfid : running) {
-                workflowExecutor.terminateWorkflow(wfid, "cleanup");
-            }
-        }
-        queueDAO.queuesDetail().keySet().forEach(queueDAO::flush);
-    }
-
-    @Test
-    public void testLongRunning() {
-
-        clearWorkflows();
-
-        WorkflowDef found = metadataService.getWorkflowDef(LONG_RUNNING, 1);
-        assertNotNull(found);
-
-        String correlationId = "unit_test_1";
-        Map<String, Object> input = new HashMap<String, Object>();
-        String inputParam1 = "p1 value";
-        input.put("param1", inputParam1);
-        input.put("param2", "p2 value");
-        String workflowId = workflowExecutor.startWorkflow(LONG_RUNNING, 1, correlationId, input);
-        logger.debug("testLongRunning.wfid={}", workflowId);
-        assertNotNull(workflowId);
-
-        Workflow workflow = workflowExecutionService.getExecutionStatus(workflowId, true);
-        assertNotNull(workflow);
-        assertEquals(WorkflowStatus.RUNNING, workflow.getStatus());
-
-        // Check the queue
-        assertEquals(Integer.valueOf(1), workflowExecutionService.getTaskQueueSizes(Collections.singletonList("junit_task_1")).get("junit_task_1"));
-
-        Task task = workflowExecutionService.poll("junit_task_1", "task1.junit.worker");
-        assertNotNull(task);
-        assertTrue(workflowExecutionService.ackTaskReceived(task.getTaskId()));
-
-        String param1 = (String) task.getInputData().get("p1");
-        String param2 = (String) task.getInputData().get("p2");
-        assertNotNull(param1);
-        assertNotNull(param2);
-        assertEquals("p1 value", param1);
-        assertEquals("p2 value", param2);
-
-        String task1Output = "task1.In.Progress";
-        task.getOutputData().put("op", task1Output);
-        task.setStatus(Status.IN_PROGRESS);
-        task.setCallbackAfterSeconds(5);
-        workflowExecutionService.updateTask(task);
-        String taskId = task.getTaskId();
-
-        // Check the queue
-        assertEquals(Integer.valueOf(1), workflowExecutionService.getTaskQueueSizes(Collections.singletonList("junit_task_1")).get("junit_task_1"));
-
-        workflow = workflowExecutionService.getExecutionStatus(workflowId, true);
-        assertNotNull(workflow);
-        assertEquals(WorkflowStatus.RUNNING, workflow.getStatus());
-
-        // Polling for next task should not return anything
-        Task task2 = workflowExecutionService.poll("junit_task_2", "task2.junit.worker");
-        assertNull(task2);
-
-        task = workflowExecutionService.poll("junit_task_1", "task1.junit.worker");
-        assertNull(task);
-
-        Uninterruptibles.sleepUninterruptibly(5, TimeUnit.SECONDS);
-        // Polling for the first task should return the same task as before
-        task = workflowExecutionService.poll("junit_task_1", "task1.junit.worker");
-        assertNotNull(task);
-        assertTrue(workflowExecutionService.ackTaskReceived(task.getTaskId()));
-        assertEquals(task.getTaskId(), taskId);
-
-        task1Output = "task1.Done";
-        List<Task> tasks = workflowExecutionService.getTasks(task.getTaskType(), null, 1);
-        assertNotNull(tasks);
-        assertEquals(1, tasks.size());
-        assertEquals(workflowId, task.getWorkflowInstanceId());
-
-        task = tasks.get(0);
-        task.getOutputData().put("op", task1Output);
-        task.setStatus(COMPLETED);
-        workflowExecutionService.updateTask(task);
-
-        task = workflowExecutionService.poll("junit_task_2", "task2.junit.worker");
-        assertNotNull(task);
-        assertTrue(workflowExecutionService.ackTaskReceived(task.getTaskId()));
-        String task2Input = (String) task.getInputData().get("tp2");
-        assertNotNull(task2Input);
-        assertEquals(task1Output, task2Input);
-
-        task2Input = (String) task.getInputData().get("tp1");
-        assertNotNull(task2Input);
-        assertEquals(inputParam1, task2Input);
-
-        task.setStatus(COMPLETED);
-        task.setReasonForIncompletion("unit test failure");
-        workflowExecutionService.updateTask(task);
-
-        workflow = workflowExecutionService.getExecutionStatus(workflowId, true);
-        assertNotNull(workflow);
-        assertEquals(WorkflowStatus.COMPLETED, workflow.getStatus());
-
-        tasks = workflow.getTasks();
-        assertNotNull(tasks);
-        assertEquals(2, tasks.size());
-    }
-
-    @Test
-    public void testResetWorkflowInProgressTasks() {
-
-        clearWorkflows();
-
-        WorkflowDef found = metadataService.getWorkflowDef(LONG_RUNNING, 1);
-        assertNotNull(found);
-
-        String correlationId = "unit_test_1";
-        Map<String, Object> input = new HashMap<String, Object>();
-        String inputParam1 = "p1 value";
-        input.put("param1", inputParam1);
-        input.put("param2", "p2 value");
-        String wfid = workflowExecutor.startWorkflow(LONG_RUNNING, 1, correlationId, input);
-        System.out.println("testLongRunning.wfid=" + wfid);
-        assertNotNull(wfid);
-
-        Workflow es = workflowExecutionService.getExecutionStatus(wfid, true);
-        assertNotNull(es);
-        assertEquals(WorkflowStatus.RUNNING, es.getStatus());
-
-
-        es = workflowExecutionService.getExecutionStatus(wfid, true);
-        assertNotNull(es);
-        assertEquals(WorkflowStatus.RUNNING, es.getStatus());
-
-        // Check the queue
-        assertEquals(Integer.valueOf(1), workflowExecutionService.getTaskQueueSizes(Arrays.asList("junit_task_1")).get("junit_task_1"));
-        ///
-
-        Task task = workflowExecutionService.poll("junit_task_1", "task1.junit.worker");
-        assertNotNull(task);
-        assertTrue(workflowExecutionService.ackTaskReceived(task.getTaskId()));
-
-        String param1 = (String) task.getInputData().get("p1");
-        String param2 = (String) task.getInputData().get("p2");
-
-        assertNotNull(param1);
-        assertNotNull(param2);
-        assertEquals("p1 value", param1);
-        assertEquals("p2 value", param2);
-
-
-        String task1Op = "task1.In.Progress";
-        task.getOutputData().put("op", task1Op);
-        task.setStatus(Status.IN_PROGRESS);
-        task.setCallbackAfterSeconds(3600);
-        workflowExecutionService.updateTask(task);
-        String taskId = task.getTaskId();
-
-        // Check the queue
-        assertEquals(Integer.valueOf(1), workflowExecutionService.getTaskQueueSizes(Arrays.asList("junit_task_1")).get("junit_task_1"));
-        ///
-
-
-        es = workflowExecutionService.getExecutionStatus(wfid, true);
-        assertNotNull(es);
-        assertEquals(WorkflowStatus.RUNNING, es.getStatus());
-
-        // Polling for next task should not return anything
-        Task task2 = workflowExecutionService.poll("junit_task_2", "task2.junit.worker");
-        assertNull(task2);
-
-        task = workflowExecutionService.poll("junit_task_1", "task1.junit.worker");
-        assertNull(task);
-
-        //Uninterruptibles.sleepUninterruptibly(5, TimeUnit.SECONDS);
-        // Reset
-        workflowExecutor.resetCallbacksForInProgressTasks(wfid);
-
-
-        // Now Polling for the first task should return the same task as before
-        task = workflowExecutionService.poll("junit_task_1", "task1.junit.worker");
-        assertNotNull(task);
-        assertTrue(workflowExecutionService.ackTaskReceived(task.getTaskId()));
-        assertEquals(task.getTaskId(), taskId);
-        assertEquals(task.getCallbackAfterSeconds(), 0);
-
-        task1Op = "task1.Done";
-        List<Task> tasks = workflowExecutionService.getTasks(task.getTaskType(), null, 1);
-        assertNotNull(tasks);
-        assertEquals(1, tasks.size());
-        assertEquals(wfid, task.getWorkflowInstanceId());
-        task = tasks.get(0);
-        task.getOutputData().put("op", task1Op);
-        task.setStatus(COMPLETED);
-        workflowExecutionService.updateTask(task);
-
-        task = workflowExecutionService.poll("junit_task_2", "task2.junit.worker");
-        assertNotNull(task);
-        assertTrue(workflowExecutionService.ackTaskReceived(task.getTaskId()));
-        String task2Input = (String) task.getInputData().get("tp2");
-        assertNotNull(task2Input);
-        assertEquals(task1Op, task2Input);
-
-        task2Input = (String) task.getInputData().get("tp1");
-        assertNotNull(task2Input);
-        assertEquals(inputParam1, task2Input);
-
-        task.setStatus(COMPLETED);
-        workflowExecutionService.updateTask(task);
-
-
-        es = workflowExecutionService.getExecutionStatus(wfid, true);
-        assertNotNull(es);
-        assertEquals(WorkflowStatus.COMPLETED, es.getStatus());
-        tasks = es.getTasks();
-        assertNotNull(tasks);
-        assertEquals(2, tasks.size());
-
-
-    }
-
-
-    @Test
-    public void testConcurrentWorkflowExecutions() {
-
-        int count = 3;
-
-        WorkflowDef found = metadataService.getWorkflowDef(LINEAR_WORKFLOW_T1_T2, 1);
-        assertNotNull(found);
-
-        String correlationId = "unit_test_concurrrent";
-        Map<String, Object> input = new HashMap<String, Object>();
-        String inputParam1 = "p1 value";
-        input.put("param1", inputParam1);
-        input.put("param2", "p2 value");
-        String[] wfids = new String[count];
-
-        for (int i = 0; i < count; i++) {
-            String wfid = workflowExecutor.startWorkflow(LINEAR_WORKFLOW_T1_T2, 1, correlationId, input);
-            System.out.println("testConcurrentWorkflowExecutions.wfid=" + wfid);
-            assertNotNull(wfid);
-
-            List<String> ids = workflowExecutionService.getRunningWorkflows(LINEAR_WORKFLOW_T1_T2);
-            assertNotNull(ids);
-            assertTrue("found no ids: " + ids, ids.size() > 0);        //if there are concurrent tests running, this would be more than 1
-            boolean foundId = false;
-            for (String id : ids) {
-                if (id.equals(wfid)) {
-                    foundId = true;
-                }
-            }
-            assertTrue(foundId);
-            wfids[i] = wfid;
-        }
-
-
-        String task1Op = "";
-        for (int i = 0; i < count; i++) {
-
-            Task task = workflowExecutionService.poll("junit_task_1", "task1.junit.worker");
-            assertNotNull(task);
-            assertTrue(workflowExecutionService.ackTaskReceived(task.getTaskId()));
-            String param1 = (String) task.getInputData().get("p1");
-            String param2 = (String) task.getInputData().get("p2");
-
-            assertNotNull(param1);
-            assertNotNull(param2);
-            assertEquals("p1 value", param1);
-            assertEquals("p2 value", param2);
-
-            task1Op = "task1.output->" + param1 + "." + param2;
-            task.getOutputData().put("op", task1Op);
-            task.setStatus(COMPLETED);
-            workflowExecutionService.updateTask(task);
-        }
-
-        for (int i = 0; i < count; i++) {
-            Task task = workflowExecutionService.poll("junit_task_2", "task2.junit.worker");
-            assertNotNull(task);
-            assertTrue(workflowExecutionService.ackTaskReceived(task.getTaskId()));
-            String task2Input = (String) task.getInputData().get("tp2");
-            assertNotNull(task2Input);
-            assertEquals(task1Op, task2Input);
-
-            task2Input = (String) task.getInputData().get("tp1");
-            assertNotNull(task2Input);
-            assertEquals(inputParam1, task2Input);
-
-            task.setStatus(COMPLETED);
-            workflowExecutionService.updateTask(task);
-        }
-
-        List<Workflow> wfs = workflowExecutionService.getWorkflowInstances(LINEAR_WORKFLOW_T1_T2, correlationId, false, false);
-        wfs.forEach(wf -> {
-            assertEquals(WorkflowStatus.COMPLETED, wf.getStatus());
-        });
-
-
-    }
-
-    @Test
-    public void testCaseStatements() {
-        createConditionalWF();
-
-        String correlationId = "testCaseStatements: " + System.currentTimeMillis();
-        Map<String, Object> input = new HashMap<String, Object>();
-        String wfid;
-        String[] sequence;
-
-
-        //default case
-        input.put("param1", "xxx");
-        input.put("param2", "two");
-        wfid = workflowExecutor.startWorkflow(COND_TASK_WF, 1, correlationId, input);
-        System.out.println("testCaseStatements.wfid=" + wfid);
-        assertNotNull(wfid);
-        Workflow es = workflowExecutionService.getExecutionStatus(wfid, true);
-        assertNotNull(es);
-        assertEquals(WorkflowStatus.RUNNING, es.getStatus());
-        Task task = workflowExecutionService.poll("junit_task_2", "junit");
-        assertNotNull(task);
-        task.setStatus(COMPLETED);
-        workflowExecutionService.updateTask(task);
-
-        es = workflowExecutionService.getExecutionStatus(wfid, true);
-        assertNotNull(es);
-        assertEquals(WorkflowStatus.COMPLETED, es.getStatus());
-        assertEquals(3, es.getTasks().size());
-
-        ///
-
-
-        //nested - one
-        input.put("param1", "nested");
-        input.put("param2", "one");
-        wfid = workflowExecutor.startWorkflow(COND_TASK_WF, 1, correlationId, input);
-        System.out.println("testCaseStatements.wfid=" + wfid);
-        assertNotNull(wfid);
-        es = workflowExecutionService.getExecutionStatus(wfid, true);
-        assertNotNull(es);
-        assertEquals(WorkflowStatus.RUNNING, es.getStatus());
-        sequence = new String[]{"junit_task_1", "junit_task_3"};
-
-        validate(wfid, sequence, new String[]{SystemTaskType.DECISION.name(), SystemTaskType.DECISION.name(), "junit_task_1", "junit_task_3", SystemTaskType.DECISION.name()}, 5);
-        //
-
-        //nested - two
-        input.put("param1", "nested");
-        input.put("param2", "two");
-        wfid = workflowExecutor.startWorkflow(COND_TASK_WF, 1, correlationId, input);
-        System.out.println("testCaseStatements.wfid=" + wfid);
-        assertNotNull(wfid);
-        sequence = new String[]{"junit_task_2"};
-        validate(wfid, sequence, new String[]{SystemTaskType.DECISION.name(), SystemTaskType.DECISION.name(), "junit_task_2", SystemTaskType.DECISION.name()}, 4);
-        //
-
-        //three
-        input.put("param1", "three");
-        input.put("param2", "two");
-        input.put("finalCase", "notify");
-        wfid = workflowExecutor.startWorkflow(COND_TASK_WF, 1, correlationId, input);
-        System.out.println("testCaseStatements.wfid=" + wfid);
-        assertNotNull(wfid);
-        sequence = new String[]{"junit_task_3", "junit_task_4"};
-        validate(wfid, sequence, new String[]{SystemTaskType.DECISION.name(), "junit_task_3", SystemTaskType.DECISION.name(), "junit_task_4"}, 3);
-        //
-
-    }
-
-    private void validate(String wfid, String[] sequence, String[] executedTasks, int expectedTotalTasks) {
-        for (int i = 0; i < sequence.length; i++) {
-            String t = sequence[i];
-            Task task = getTask(t);
-            if (task == null) {
-                System.out.println("Missing task for " + t + ", below are the workflow tasks completed...");
-                Workflow workflow = workflowExecutionService.getExecutionStatus(wfid, true);
-                for (Task x : workflow.getTasks()) {
-                    System.out.println(x.getTaskType() + "/" + x.getReferenceTaskName());
-                }
-            }
-            assertNotNull("No task for " + t, task);
-            assertEquals(wfid, task.getWorkflowInstanceId());
-            task.setStatus(COMPLETED);
-            workflowExecutionService.updateTask(task);
-
-            Workflow workflow = workflowExecutionService.getExecutionStatus(wfid, true);
-            assertNotNull(workflow);
-            assertTrue(!workflow.getTasks().isEmpty());
-            if (i < sequence.length - 1) {
-                assertEquals(WorkflowStatus.RUNNING, workflow.getStatus());
-            } else {
-                workflow = workflowExecutionService.getExecutionStatus(wfid, true);
-                List<Task> workflowTasks = workflow.getTasks();
-                assertEquals(workflowTasks.toString(), executedTasks.length, workflowTasks.size());
-                for (int k = 0; k < executedTasks.length; k++) {
-                    assertEquals("Tasks: " + workflowTasks.toString() + "\n", executedTasks[k], workflowTasks.get(k).getTaskType());
-                }
-
-                assertEquals(WorkflowStatus.COMPLETED, workflow.getStatus());
-            }
-        }
-    }
-
-
-    private Task getTask(String taskType) {
-        Task task;
-        int count = 2;
-        do {
-            task = workflowExecutionService.poll(taskType, "junit");
-            if (task == null) {
-                count--;
-            }
-            if (count < 0) {
-                break;
-            }
-
-        } while (task == null);
-        if (task != null) {
-            workflowExecutionService.ackTaskReceived(task.getTaskId());
-        }
-        return task;
-    }
-
-    @Test
-    public void testRetries() {
-
-        String taskName = "junit_task_2";
-        TaskDef taskDef = metadataService.getTaskDef(taskName);
-        taskDef.setRetryCount(2);
-        taskDef.setRetryDelaySeconds(1);
-        metadataService.updateTaskDef(taskDef);
-
-        WorkflowDef found = metadataService.getWorkflowDef(LINEAR_WORKFLOW_T1_T2, 1);
-        assertNotNull(found);
-
-        String correlationId = "unit_test_1";
-        Map<String, Object> input = new HashMap<String, Object>();
-        String inputParam1 = "p1 value";
-        input.put("param1", inputParam1);
-        input.put("param2", "p2 value");
-        String wfid = workflowExecutor.startWorkflow(LINEAR_WORKFLOW_T1_T2, 1, correlationId, input);
-        System.out.println("testRetries.wfid=" + wfid);
-        assertNotNull(wfid);
-
-        List<String> ids = workflowExecutionService.getRunningWorkflows(LINEAR_WORKFLOW_T1_T2);
-        assertNotNull(ids);
-        assertTrue("found no ids: " + ids, ids.size() > 0);        //if there are concurrent tests running, this would be more than 1
-        boolean foundId = false;
-        for (String id : ids) {
-            if (id.equals(wfid)) {
-                foundId = true;
-            }
-        }
-        assertTrue(foundId);
-
-        Workflow es = workflowExecutionService.getExecutionStatus(wfid, true);
-        assertNotNull(es);
-        assertEquals(WorkflowStatus.RUNNING, es.getStatus());
-
-        Task task = workflowExecutionService.poll("junit_task_1", "task1.junit.worker");
-        assertNotNull(task);
-        assertTrue(workflowExecutionService.ackTaskReceived(task.getTaskId()));
-
-        String param1 = (String) task.getInputData().get("p1");
-        String param2 = (String) task.getInputData().get("p2");
-
-        assertNotNull(param1);
-        assertNotNull(param2);
-        assertEquals("p1 value", param1);
-        assertEquals("p2 value", param2);
-
-        String task1Op = "task1.output->" + param1 + "." + param2;
-        task.getOutputData().put("op", task1Op);
-        task.setStatus(COMPLETED);
-        workflowExecutionService.updateTask(task);
-
-        //fail the task twice and then succeed
-        verify(inputParam1, wfid, task1Op, true);
-        Uninterruptibles.sleepUninterruptibly(2, TimeUnit.SECONDS);
-        verify(inputParam1, wfid, task1Op, false);
-
-        es = workflowExecutionService.getExecutionStatus(wfid, true);
-        assertNotNull(es);
-        assertEquals(WorkflowStatus.COMPLETED, es.getStatus());
-        assertEquals(3, es.getTasks().size());        //task 1, and 2 of the task 2
-
-        assertEquals("junit_task_1", es.getTasks().get(0).getTaskType());
-        assertEquals("junit_task_2", es.getTasks().get(1).getTaskType());
-        assertEquals("junit_task_2", es.getTasks().get(2).getTaskType());
-        assertEquals(COMPLETED, es.getTasks().get(0).getStatus());
-        assertEquals(FAILED, es.getTasks().get(1).getStatus());
-        assertEquals(COMPLETED, es.getTasks().get(2).getStatus());
-        assertEquals(es.getTasks().get(1).getTaskId(), es.getTasks().get(2).getRetriedTaskId());
-
-
-    }
-
-    @Test
-    public void testSuccess() {
-
-        WorkflowDef found = metadataService.getWorkflowDef(LINEAR_WORKFLOW_T1_T2, 1);
-        assertNotNull(found);
-
-        String correlationId = "unit_test_1" + UUID.randomUUID().toString();
-        Map<String, Object> input = new HashMap<String, Object>();
-        String inputParam1 = "p1 value";
-        input.put("param1", inputParam1);
-        input.put("param2", "p2 value");
-        String wfid = workflowExecutor.startWorkflow(LINEAR_WORKFLOW_T1_T2, 1, correlationId, input);
-        assertNotNull(wfid);
-
-        List<String> ids = workflowExecutionService.getRunningWorkflows(LINEAR_WORKFLOW_T1_T2);
-        assertNotNull(ids);
-        assertTrue("found no ids: " + ids, ids.size() > 0);        //if there are concurrent tests running, this would be more than 1
-        boolean foundId = false;
-        for (String id : ids) {
-            if (id.equals(wfid)) {
-                foundId = true;
-            }
-        }
-        assertTrue(foundId);
-
-		/*
-		 * @correlationId
-		List<Workflow> byCorrelationId = ess.getWorkflowInstances(LINEAR_WORKFLOW_T1_T2, correlationId, false, false);
-		assertNotNull(byCorrelationId);
-		assertTrue(!byCorrelationId.isEmpty());
-		assertEquals(1, byCorrelationId.size());
-		*/
-
-        Workflow es = workflowExecutionService.getExecutionStatus(wfid, true);
-        assertNotNull(es);
-        assertEquals(WorkflowStatus.RUNNING, es.getStatus());
-        // The first task would be marked as scheduled
-        assertEquals(1, es.getTasks().size());
-        assertEquals(SCHEDULED, es.getTasks().get(0).getStatus());
-
-        // decideNow should be idempotent if re-run on the same state!
-        es = workflowExecutionService.getExecutionStatus(wfid, true);
-        assertNotNull(es);
-        assertEquals(WorkflowStatus.RUNNING, es.getStatus());
-        assertEquals(1, es.getTasks().size());
-        Task t = es.getTasks().get(0);
-        assertEquals(SCHEDULED, t.getStatus());
-
-        Task task = workflowExecutionService.poll("junit_task_1", "task1.junit.worker");
-        assertTrue(workflowExecutionService.ackTaskReceived(task.getTaskId()));
-
-        assertNotNull(task);
-        assertEquals(t.getTaskId(), task.getTaskId());
-        es = workflowExecutionService.getExecutionStatus(wfid, true);
-        t = es.getTasks().get(0);
-        assertEquals(Status.IN_PROGRESS, t.getStatus());
-        String taskId = t.getTaskId();
-
-        String param1 = (String) task.getInputData().get("p1");
-        String param2 = (String) task.getInputData().get("p2");
-
-        assertNotNull(param1);
-        assertNotNull(param2);
-        assertEquals("p1 value", param1);
-        assertEquals("p2 value", param2);
-
-        String task1Op = "task1.output->" + param1 + "." + param2;
-        task.getOutputData().put("op", task1Op);
-        task.setStatus(COMPLETED);
-        workflowExecutionService.updateTask(task);
-
-        // If we get the full workflow here then, last task should be completed and the next task should be scheduled
-        es = workflowExecutionService.getExecutionStatus(wfid, true);
-        es.getTasks().forEach(wfTask -> {
-            if (wfTask.getTaskId().equals(taskId)) {
-                assertEquals(COMPLETED, wfTask.getStatus());
-            } else {
-                assertEquals(SCHEDULED, wfTask.getStatus());
-            }
-        });
-
-        task = workflowExecutionService.poll("junit_task_2", "task2.junit.worker");
-        assertTrue(workflowExecutionService.ackTaskReceived(task.getTaskId()));
-        assertNotNull(task);
-        String task2Input = (String) task.getInputData().get("tp2");
-        assertNotNull(task2Input);
-        assertEquals(task1Op, task2Input);
-
-        task2Input = (String) task.getInputData().get("tp1");
-        assertNotNull(task2Input);
-        assertEquals(inputParam1, task2Input);
-
-        task.setStatus(COMPLETED);
-        workflowExecutionService.updateTask(task);
-
-        es = workflowExecutionService.getExecutionStatus(wfid, true);
-        assertNotNull(es);
-        assertEquals(WorkflowStatus.COMPLETED, es.getStatus());
-        // Check the tasks, at this time there should be 2 task
-        assertEquals(es.getTasks().size(), 2);
-        es.getTasks().forEach(wfTask -> {
-            assertEquals(wfTask.getStatus(), COMPLETED);
-        });
-
-        System.out.println("Total tasks=" + es.getTasks().size());
-        assertTrue(es.getTasks().size() < 10);
-
-
-    }
-
-    @Test
-    public void testDeciderUpdate() {
-
-        WorkflowDef found = metadataService.getWorkflowDef(LINEAR_WORKFLOW_T1_T2, 1);
-        assertNotNull(found);
-
-        String correlationId = "unit_test_1" + UUID.randomUUID().toString();
-        Map<String, Object> input = new HashMap<String, Object>();
-        String inputParam1 = "p1 value";
-        input.put("param1", inputParam1);
-        input.put("param2", "p2 value");
-        String wfid = workflowExecutor.startWorkflow(LINEAR_WORKFLOW_T1_T2, 1, correlationId, input);
-        assertNotNull(wfid);
-
-        Workflow workflow = workflowExecutor.getWorkflow(wfid, false);
-        long updated1 = workflow.getUpdateTime();
-        Uninterruptibles.sleepUninterruptibly(100, TimeUnit.MILLISECONDS);
-        workflowExecutor.decide(wfid);
-        workflow = workflowExecutor.getWorkflow(wfid, false);
-        long updated2 = workflow.getUpdateTime();
-        assertEquals(updated1, updated2);
-
-        Uninterruptibles.sleepUninterruptibly(100, TimeUnit.MILLISECONDS);
-        workflowExecutor.terminateWorkflow(wfid, "done");
-        workflow = workflowExecutor.getWorkflow(wfid, false);
-        updated2 = workflow.getUpdateTime();
-        assertTrue("updated1[" + updated1 + "] >? updated2[" + updated2 + "]", updated2 > updated1);
-
-    }
-
-    @Test
-    @Ignore
-    //Ignore for now, will improve this in the future
-    public void testFailurePoints() {
-
-        WorkflowDef found = metadataService.getWorkflowDef(LINEAR_WORKFLOW_T1_T2, 1);
-        assertNotNull(found);
-
-        String correlationId = "unit_test_1" + UUID.randomUUID().toString();
-        Map<String, Object> input = new HashMap<String, Object>();
-        String inputParam1 = "p1 value";
-        input.put("param1", inputParam1);
-        input.put("param2", "p2 value");
-        String wfid = workflowExecutor.startWorkflow(LINEAR_WORKFLOW_T1_T2, 1, correlationId, input);
-        assertNotNull(wfid);
-
-        Workflow es = workflowExecutionService.getExecutionStatus(wfid, true);
-        assertNotNull(es);
-        assertEquals(WorkflowStatus.RUNNING, es.getStatus());
-        // The first task would be marked as scheduled
-        assertEquals(1, es.getTasks().size());
-        assertEquals(SCHEDULED, es.getTasks().get(0).getStatus());
-
-        Task task = workflowExecutionService.poll("junit_task_1", "task1.junit.worker");
-        assertTrue(workflowExecutionService.ackTaskReceived(task.getTaskId()));
-        String taskId = task.getTaskId();
-
-        String task1Op = "task1.output";
-        task.getOutputData().put("op", task1Op);
-        task.setStatus(COMPLETED);
-        try {
-            workflowExecutionService.updateTask(task);
-        } catch (Exception e) {
-            workflowExecutionService.updateTask(task);
-        }
-
-        // If we get the full workflow here then, last task should be completed and the next task should be scheduled
-        es = workflowExecutionService.getExecutionStatus(wfid, true);
-        es.getTasks().forEach(wfTask -> {
-            if (wfTask.getTaskId().equals(taskId)) {
-                assertEquals(COMPLETED, wfTask.getStatus());
-            } else {
-                assertEquals(SCHEDULED, wfTask.getStatus());
-            }
-        });
-
-        task = workflowExecutionService.poll("junit_task_2", "task2.junit.worker");
-        assertTrue(workflowExecutionService.ackTaskReceived(task.getTaskId()));
-        assertNotNull(task);
-        String task2Input = (String) task.getInputData().get("tp2");
-        assertNotNull(task2Input);
-        assertEquals(task1Op, task2Input);
-
-        task2Input = (String) task.getInputData().get("tp1");
-        assertNotNull(task2Input);
-        assertEquals(inputParam1, task2Input);
-
-        task.setStatus(COMPLETED);
-        workflowExecutionService.updateTask(task);
-
-        es = workflowExecutionService.getExecutionStatus(wfid, true);
-        assertNotNull(es);
-        assertEquals(WorkflowStatus.COMPLETED, es.getStatus());
-        // Check the tasks, at this time there should be 2 task
-        assertEquals(es.getTasks().size(), 2);
-        es.getTasks().forEach(wfTask -> {
-            assertEquals(wfTask.getStatus(), COMPLETED);
-        });
-
-        System.out.println("Total tasks=" + es.getTasks().size());
-        assertTrue(es.getTasks().size() < 10);
-
-
-    }
-
-    @Test
-    public void testDeciderMix() throws Exception {
-
-        ExecutorService executors = Executors.newFixedThreadPool(3);
-
-        WorkflowDef found = metadataService.getWorkflowDef(LINEAR_WORKFLOW_T1_T2, 1);
-        assertNotNull(found);
-
-        String correlationId = "unit_test_1" + UUID.randomUUID().toString();
-        Map<String, Object> input = new HashMap<String, Object>();
-        String inputParam1 = "p1 value";
-        input.put("param1", inputParam1);
-        input.put("param2", "p2 value");
-        String wfid = workflowExecutor.startWorkflow(LINEAR_WORKFLOW_T1_T2, 1, correlationId, input);
-        assertNotNull(wfid);
-
-        List<String> ids = workflowExecutionService.getRunningWorkflows(LINEAR_WORKFLOW_T1_T2);
-        assertNotNull(ids);
-        assertTrue("found no ids: " + ids, ids.size() > 0);        //if there are concurrent tests running, this would be more than 1
-        boolean foundId = false;
-        for (String id : ids) {
-            if (id.equals(wfid)) {
-                foundId = true;
-            }
-        }
-        assertTrue(foundId);
-
-        Workflow es = workflowExecutionService.getExecutionStatus(wfid, true);
-        assertNotNull(es);
-        assertEquals(WorkflowStatus.RUNNING, es.getStatus());
-        // The first task would be marked as scheduled
-        assertEquals(1, es.getTasks().size());
-        assertEquals(SCHEDULED, es.getTasks().get(0).getStatus());
-
-        List<Future<Void>> futures = new LinkedList<>();
-        for (int i = 0; i < 10; i++) {
-            futures.add(executors.submit(() -> {
-                workflowExecutor.decide(wfid);
-                return null;
-            }));
-        }
-        for (Future<Void> future : futures) {
-            future.get();
-        }
-        futures.clear();
-
-        es = workflowExecutionService.getExecutionStatus(wfid, true);
-        assertNotNull(es);
-        assertEquals(WorkflowStatus.RUNNING, es.getStatus());
-        // The first task would be marked as scheduled
-        assertEquals(1, es.getTasks().size());
-        assertEquals(SCHEDULED, es.getTasks().get(0).getStatus());
-
-
-        // decideNow should be idempotent if re-run on the same state!
-        workflowExecutor.decide(wfid);
-        es = workflowExecutionService.getExecutionStatus(wfid, true);
-        assertNotNull(es);
-        assertEquals(WorkflowStatus.RUNNING, es.getStatus());
-        assertEquals(1, es.getTasks().size());
-        Task t = es.getTasks().get(0);
-        assertEquals(SCHEDULED, t.getStatus());
-
-        Task task = workflowExecutionService.poll("junit_task_1", "task1.junit.worker");
-        assertTrue(workflowExecutionService.ackTaskReceived(task.getTaskId()));
-
-        assertNotNull(task);
-        assertEquals(t.getTaskId(), task.getTaskId());
-        es = workflowExecutionService.getExecutionStatus(wfid, true);
-        t = es.getTasks().get(0);
-        assertEquals(Status.IN_PROGRESS, t.getStatus());
-        String taskId = t.getTaskId();
-
-        String param1 = (String) task.getInputData().get("p1");
-        String param2 = (String) task.getInputData().get("p2");
-
-        assertNotNull(param1);
-        assertNotNull(param2);
-        assertEquals("p1 value", param1);
-        assertEquals("p2 value", param2);
-
-        String task1Op = "task1.output->" + param1 + "." + param2;
-        task.getOutputData().put("op", task1Op);
-        task.setStatus(COMPLETED);
-        workflowExecutionService.updateTask(task);
-
-        // If we get the full workflow here then, last task should be completed and the next task should be scheduled
-        es = workflowExecutionService.getExecutionStatus(wfid, true);
-        es.getTasks().forEach(wfTask -> {
-            if (wfTask.getTaskId().equals(taskId)) {
-                assertEquals(COMPLETED, wfTask.getStatus());
-            } else {
-                assertEquals(SCHEDULED, wfTask.getStatus());
-            }
-        });
-
-        //Run sweep 10 times!
-        for (int i = 0; i < 10; i++) {
-            futures.add(executors.submit(() -> {
-                long s = System.currentTimeMillis();
-                workflowExecutor.decide(wfid);
-                System.out.println("Took " + (System.currentTimeMillis() - s) + " ms to run decider");
-                return null;
-            }));
-        }
-        for (Future<Void> future : futures) {
-            future.get();
-        }
-        futures.clear();
-
-        es = workflowExecutionService.getExecutionStatus(wfid, true);
-        assertEquals(WorkflowStatus.RUNNING, es.getStatus());
-        assertEquals(2, es.getTasks().size());
-
-        System.out.println("Workflow tasks=" + es.getTasks());
-
-        task = workflowExecutionService.poll("junit_task_2", "task2.junit.worker");
-        assertTrue(workflowExecutionService.ackTaskReceived(task.getTaskId()));
-        assertNotNull(task);
-        String task2Input = (String) task.getInputData().get("tp2");
-        assertNotNull(task2Input);
-        assertEquals(task1Op, task2Input);
-
-        task2Input = (String) task.getInputData().get("tp1");
-        assertNotNull(task2Input);
-        assertEquals(inputParam1, task2Input);
-
-        task.setStatus(COMPLETED);
-        workflowExecutionService.updateTask(task);
-
-        es = workflowExecutionService.getExecutionStatus(wfid, true);
-        assertNotNull(es);
-        assertEquals(WorkflowStatus.COMPLETED, es.getStatus());
-        // Check the tasks, at this time there should be 2 task
-        assertEquals(es.getTasks().size(), 2);
-        es.getTasks().forEach(wfTask -> {
-            assertEquals(wfTask.getStatus(), COMPLETED);
-        });
-
-        System.out.println("Total tasks=" + es.getTasks().size());
-        assertTrue(es.getTasks().size() < 10);
-    }
-
-    @Test
-    public void testFailures() {
-        WorkflowDef errorWorkflow = metadataService.getWorkflowDef(FORK_JOIN_WF, 1);
-        assertNotNull("Error workflow is not defined", errorWorkflow);
-
-        String taskName = "junit_task_1";
-        TaskDef taskDef = metadataService.getTaskDef(taskName);
-        taskDef.setRetryCount(0);
-        metadataService.updateTaskDef(taskDef);
-
-        WorkflowDef found = metadataService.getWorkflowDef(LINEAR_WORKFLOW_T1_T2, 1);
-        assertNotNull(found);
-        assertNotNull(found.getFailureWorkflow());
-        assertFalse(StringUtils.isBlank(found.getFailureWorkflow()));
-
-        String correlationId = "unit_test_1" + UUID.randomUUID().toString();
-        Map<String, Object> input = new HashMap<String, Object>();
-        String inputParam1 = "p1 value";
-        input.put("param1", inputParam1);
-        input.put("param2", "p2 value");
-        input.put("failureWfName", "FanInOutTest");
-        String wfid = workflowExecutor.startWorkflow(LINEAR_WORKFLOW_T1_T2, 1, correlationId, input);
-        assertNotNull(wfid);
-
-        Task task = getTask("junit_task_1");
-        assertNotNull(task);
-        task.setStatus(FAILED);
-        workflowExecutionService.updateTask(task);
-
-        // If we get the full workflow here then, last task should be completed and the next task should be scheduled
-        Workflow es = workflowExecutionService.getExecutionStatus(wfid, true);
-        assertNotNull(es);
-        assertEquals(WorkflowStatus.FAILED, es.getStatus());
-
-        taskDef.setRetryCount(RETRY_COUNT);
-        metadataService.updateTaskDef(taskDef);
-
-    }
-
-    @Test
-    public void testRetryWithForkJoin() throws Exception {
-        String workflowId = this.runAFailedForkJoinWF();
-        workflowExecutor.retry(workflowId);
-
-        Workflow workflow = workflowExecutionService.getExecutionStatus(workflowId, true);
-        assertNotNull(workflow);
-        assertEquals(workflow.getStatus(), WorkflowStatus.RUNNING);
-
-        printTaskStatuses(workflow, "After retry called");
-
-        Task t2 = workflowExecutionService.poll("junit_task_0_RT_2", "test");
-        assertNotNull(t2);
-        assertTrue(workflowExecutionService.ackTaskReceived(t2.getTaskId()));
-
-        Task t3 = workflowExecutionService.poll("junit_task_0_RT_3", "test");
-        assertNotNull(t3);
-        assertTrue(workflowExecutionService.ackTaskReceived(t3.getTaskId()));
-
-        t2.setStatus(COMPLETED);
-        t3.setStatus(COMPLETED);
-
-        ExecutorService es = Executors.newFixedThreadPool(2);
-        Future<?> future1 = es.submit(() -> {
-            try {
-                workflowExecutionService.updateTask(t2);
-            } catch (Exception e) {
-                throw new RuntimeException(e);
-            }
-
-        });
-        final Task _t3 = t3;
-        Future<?> future2 = es.submit(() -> {
-            try {
-                workflowExecutionService.updateTask(_t3);
-            } catch (Exception e) {
-                throw new RuntimeException(e);
-            }
-
-        });
-        future1.get();
-        future2.get();
-
-        workflow = workflowExecutionService.getExecutionStatus(workflowId, true);
-        assertNotNull(workflow);
-
-        printTaskStatuses(workflow, "T2, T3 complete");
-        workflowExecutor.decide(workflowId);
-
-        Task t4 = workflowExecutionService.poll("junit_task_0_RT_4", "test");
-        assertNotNull(t4);
-        t4.setStatus(COMPLETED);
-        workflowExecutionService.updateTask(t4);
-
-        printTaskStatuses(workflowId, "After complete");
-    }
-
-    @Test
-    public void testRetry() {
-        String taskName = "junit_task_1";
-        TaskDef taskDef = metadataService.getTaskDef(taskName);
-        int retryCount = taskDef.getRetryCount();
-        taskDef.setRetryCount(1);
-        int retryDelay = taskDef.getRetryDelaySeconds();
-        taskDef.setRetryDelaySeconds(0);
-        metadataService.updateTaskDef(taskDef);
-
-        WorkflowDef workflowDef = metadataService.getWorkflowDef(LINEAR_WORKFLOW_T1_T2, 1);
-        assertNotNull(workflowDef);
-        assertNotNull(workflowDef.getFailureWorkflow());
-        assertFalse(StringUtils.isBlank(workflowDef.getFailureWorkflow()));
-
-        String correlationId = "unit_test_1" + UUID.randomUUID().toString();
-        Map<String, Object> input = new HashMap<>();
-        input.put("param1", "p1 value");
-        input.put("param2", "p2 value");
-        String workflowId = workflowExecutor.startWorkflow(LINEAR_WORKFLOW_T1_T2, 1, correlationId, input);
-        assertNotNull(workflowId);
-        printTaskStatuses(workflowId, "initial");
-
-        Task task = getTask("junit_task_1");
-        assertNotNull(task);
-        task.setStatus(FAILED);
-        workflowExecutionService.updateTask(task);
-
-        Workflow workflow = workflowExecutionService.getExecutionStatus(workflowId, true);
-        assertNotNull(workflow);
-        assertEquals(WorkflowStatus.RUNNING, workflow.getStatus());
-
-        task = getTask("junit_task_1");
-        assertNotNull(task);
-        task.setStatus(FAILED);
-        workflowExecutionService.updateTask(task);
-
-        workflow = workflowExecutionService.getExecutionStatus(workflowId, true);
-        assertNotNull(workflow);
-        assertEquals(WorkflowStatus.FAILED, workflow.getStatus());
-
-        printTaskStatuses(workflowId, "before retry");
-
-        workflowExecutor.retry(workflowId);
-
-        printTaskStatuses(workflowId, "after retry");
-        workflow = workflowExecutionService.getExecutionStatus(workflowId, true);
-        assertNotNull(workflow);
-        assertEquals(WorkflowStatus.RUNNING, workflow.getStatus());
-
-        task = getTask("junit_task_1");
-        assertNotNull(task);
-        assertEquals(workflowId, task.getWorkflowInstanceId());
-        task.setStatus(COMPLETED);
-        workflowExecutionService.updateTask(task);
-
-        workflow = workflowExecutionService.getExecutionStatus(workflowId, true);
-        assertNotNull(workflow);
-        assertEquals(WorkflowStatus.RUNNING, workflow.getStatus());
-
-        task = getTask("junit_task_2");
-        assertNotNull(task);
-        assertEquals(workflowId, task.getWorkflowInstanceId());
-        task.setStatus(COMPLETED);
-        workflowExecutionService.updateTask(task);
-
-        workflow = workflowExecutionService.getExecutionStatus(workflowId, true);
-        assertNotNull(workflow);
-        assertEquals(WorkflowStatus.COMPLETED, workflow.getStatus());
-
-        assertEquals(3, workflow.getTasks().stream().filter(t -> t.getTaskType().equals("junit_task_1")).count());
-
-        taskDef.setRetryCount(retryCount);
-        taskDef.setRetryDelaySeconds(retryDelay);
-        metadataService.updateTaskDef(taskDef);
-
-        printTaskStatuses(workflowId, "final");
-
-    }
-
-    @Test
-    public void testNonRestartartableWorkflows() {
-        String taskName = "junit_task_1";
-        TaskDef taskDef = metadataService.getTaskDef(taskName);
-        taskDef.setRetryCount(0);
-        metadataService.updateTaskDef(taskDef);
-
-        WorkflowDef found = metadataService.getWorkflowDef(LINEAR_WORKFLOW_T1_T2, 1);
-        found.setName(JUNIT_TEST_WF_NON_RESTARTABLE);
-        found.setRestartable(false);
-        metadataService.updateWorkflowDef(found);
-
-        assertNotNull(found);
-        assertNotNull(found.getFailureWorkflow());
-        assertFalse(StringUtils.isBlank(found.getFailureWorkflow()));
-
-        String correlationId = "unit_test_1" + UUID.randomUUID().toString();
-        Map<String, Object> input = new HashMap<>();
-        String inputParam1 = "p1 value";
-        input.put("param1", inputParam1);
-        input.put("param2", "p2 value");
-        String workflowId = workflowExecutor.startWorkflow(JUNIT_TEST_WF_NON_RESTARTABLE, 1, correlationId, input);
-        assertNotNull(workflowId);
-
-        Task task = getTask("junit_task_1");
-        task.setStatus(FAILED);
-        workflowExecutionService.updateTask(task);
-
-        // If we get the full workflow here then, last task should be completed and the next task should be scheduled
-        Workflow workflow = workflowExecutionService.getExecutionStatus(workflowId, true);
-        assertNotNull(workflow);
-        assertEquals(WorkflowStatus.FAILED, workflow.getStatus());
-
-        workflowExecutor.rewind(workflow.getWorkflowId());
-
-        // Polling for the first task should return the same task as before
-        task = workflowExecutionService.poll("junit_task_1", "task1.junit.worker");
-        assertNotNull(task);
-        assertEquals("junit_task_1", task.getTaskType());
-        assertTrue(workflowExecutionService.ackTaskReceived(task.getTaskId()));
-        assertEquals(workflowId, task.getWorkflowInstanceId());
-
-        List<Task> tasks = workflowExecutionService.getTasks(task.getTaskType(), null, 1);
-        assertNotNull(tasks);
-        assertEquals(1, tasks.size());
-
-        task = tasks.get(0);
-        assertEquals(workflowId, task.getWorkflowInstanceId());
-
-        String task1Op = "task1.Done";
-        task.getOutputData().put("op", task1Op);
-        task.setStatus(COMPLETED);
-        workflowExecutionService.updateTask(task);
-
-        workflow = workflowExecutionService.getExecutionStatus(workflowId, true);
-        assertNotNull(workflow);
-        assertNotNull(workflow.getOutput());
-        assertEquals(2, workflow.getTasks().size());
-
-        task = workflowExecutionService.poll("junit_task_2", "task2.junit.worker");
-        assertNotNull(task);
-        assertEquals("junit_task_2", task.getTaskType());
-        assertTrue(workflowExecutionService.ackTaskReceived(task.getTaskId()));
-
-        String task2Input = (String) task.getInputData().get("tp2");
-        assertNotNull("Found=" + task.getInputData(), task2Input);
-        assertEquals(task1Op, task2Input);
-
-        task2Input = (String) task.getInputData().get("tp1");
-        assertNotNull(task2Input);
-        assertEquals(inputParam1, task2Input);
-
-        task.setStatus(COMPLETED);
-        task.setReasonForIncompletion("unit test failure");
-        workflowExecutionService.updateTask(task);
-
-        workflow = workflowExecutionService.getExecutionStatus(workflowId, true);
-        assertNotNull(workflow);
-        assertEquals(WorkflowStatus.COMPLETED, workflow.getStatus());
-
-        tasks = workflow.getTasks();
-        assertNotNull(tasks);
-        assertEquals(2, tasks.size());
-        assertTrue("Found " + workflow.getOutput().toString(), workflow.getOutput().containsKey("o3"));
-        assertEquals("task1.Done", workflow.getOutput().get("o3"));
-
-        expectedException.expect(ApplicationException.class);
-        expectedException.expectMessage(String.format("is an instance of WorkflowDef: %s and version: %d and is non restartable", JUNIT_TEST_WF_NON_RESTARTABLE, 1));
-        workflowExecutor.rewind(workflow.getWorkflowId());
-    }
-
-
-    @Test
-    public void testRestart() {
-        String taskName = "junit_task_1";
-        TaskDef taskDef = metadataService.getTaskDef(taskName);
-        taskDef.setRetryCount(0);
-        metadataService.updateTaskDef(taskDef);
-
-        WorkflowDef found = metadataService.getWorkflowDef(LINEAR_WORKFLOW_T1_T2, 1);
-        assertNotNull(found);
-        assertNotNull(found.getFailureWorkflow());
-        assertFalse(StringUtils.isBlank(found.getFailureWorkflow()));
-
-        String correlationId = "unit_test_1" + UUID.randomUUID().toString();
-        Map<String, Object> input = new HashMap<String, Object>();
-        String inputParam1 = "p1 value";
-        input.put("param1", inputParam1);
-        input.put("param2", "p2 value");
-        String wfid = workflowExecutor.startWorkflow(LINEAR_WORKFLOW_T1_T2, 1, correlationId, input);
-        assertNotNull(wfid);
-
-        Task task = getTask("junit_task_1");
-        task.setStatus(FAILED);
-        workflowExecutionService.updateTask(task);
-
-        // If we get the full workflow here then, last task should be completed and the next task should be scheduled
-        Workflow es = workflowExecutionService.getExecutionStatus(wfid, true);
-        assertNotNull(es);
-        assertEquals(WorkflowStatus.FAILED, es.getStatus());
-
-        workflowExecutor.rewind(es.getWorkflowId());
-        es = workflowExecutionService.getExecutionStatus(wfid, true);
-        assertNotNull(es);
-        assertEquals(WorkflowStatus.RUNNING, es.getStatus());
-
-        task = getTask("junit_task_1");
-        assertNotNull(task);
-        assertEquals(wfid, task.getWorkflowInstanceId());
-        task.setStatus(COMPLETED);
-        workflowExecutionService.updateTask(task);
-
-        es = workflowExecutionService.getExecutionStatus(wfid, true);
-        assertNotNull(es);
-        assertEquals(WorkflowStatus.RUNNING, es.getStatus());
-
-        task = getTask("junit_task_2");
-        assertNotNull(task);
-        assertEquals(wfid, task.getWorkflowInstanceId());
-        task.setStatus(COMPLETED);
-        workflowExecutionService.updateTask(task);
-
-        es = workflowExecutionService.getExecutionStatus(wfid, true);
-        assertNotNull(es);
-        assertEquals(WorkflowStatus.COMPLETED, es.getStatus());
-
-
-    }
-
-
-    @Test
-    public void testTimeout() throws Exception {
-
-        String taskName = "junit_task_1";
-        TaskDef taskDef = metadataService.getTaskDef(taskName);
-        taskDef.setRetryCount(1);
-        taskDef.setTimeoutSeconds(1);
-        taskDef.setRetryDelaySeconds(0);
-        taskDef.setTimeoutPolicy(TimeoutPolicy.RETRY);
-        metadataService.updateTaskDef(taskDef);
-
-        WorkflowDef found = metadataService.getWorkflowDef(LINEAR_WORKFLOW_T1_T2, 1);
-        assertNotNull(found);
-        assertNotNull(found.getFailureWorkflow());
-        assertFalse(StringUtils.isBlank(found.getFailureWorkflow()));
-
-        String correlationId = "unit_test_1" + UUID.randomUUID().toString();
-        Map<String, Object> input = new HashMap<String, Object>();
-        String inputParam1 = "p1 value";
-        input.put("param1", inputParam1);
-        input.put("param2", "p2 value");
-        input.put("failureWfName", "FanInOutTest");
-        String wfid = workflowExecutor.startWorkflow(LINEAR_WORKFLOW_T1_T2, 1, correlationId, input);
-        assertNotNull(wfid);
-
-        //Ensure that we have a workflow queued up for evaluation here...
-        long size = queueDAO.getSize(WorkflowExecutor.deciderQueue);
-        assertEquals(1, size);
-
-        // If we get the full workflow here then, last task should be completed and the next task should be scheduled
-        Workflow es = workflowExecutionService.getExecutionStatus(wfid, true);
-        assertNotNull(es);
-        assertEquals(WorkflowStatus.RUNNING, es.getStatus());
-        assertEquals("fond: " + es.getTasks().stream().map(Task::toString).collect(Collectors.toList()), 1, es.getTasks().size());
-
-        Task task = workflowExecutionService.poll("junit_task_1", "task1.junit.worker");
-        assertNotNull(task);
-        assertEquals(wfid, task.getWorkflowInstanceId());
-        assertTrue(workflowExecutionService.ackTaskReceived(task.getTaskId()));
-
-
-        //Ensure that we have a workflow queued up for evaluation here...
-        size = queueDAO.getSize(WorkflowExecutor.deciderQueue);
-        assertEquals(1, size);
-
-
-        Uninterruptibles.sleepUninterruptibly(3, TimeUnit.SECONDS);
-        workflowSweeper.sweep(Arrays.asList(wfid), workflowExecutor);
-        es = workflowExecutionService.getExecutionStatus(wfid, true);
-        assertNotNull(es);
-        assertEquals("fond: " + es.getTasks().stream().map(Task::toString).collect(Collectors.toList()), 2, es.getTasks().size());
-
-        Task task1 = es.getTasks().get(0);
-        assertEquals(Status.TIMED_OUT, task1.getStatus());
-        Task task2 = es.getTasks().get(1);
-        assertEquals(SCHEDULED, task2.getStatus());
-
-        task = workflowExecutionService.poll(task2.getTaskDefName(), "task1.junit.worker");
-        assertNotNull(task);
-        assertEquals(wfid, task.getWorkflowInstanceId());
-        assertTrue(workflowExecutionService.ackTaskReceived(task.getTaskId()));
-
-        Uninterruptibles.sleepUninterruptibly(3, TimeUnit.SECONDS);
-        workflowExecutor.decide(wfid);
-
-        es = workflowExecutionService.getExecutionStatus(wfid, true);
-        assertNotNull(es);
-        assertEquals(2, es.getTasks().size());
-
-        assertEquals(Status.TIMED_OUT, es.getTasks().get(0).getStatus());
-        assertEquals(Status.TIMED_OUT, es.getTasks().get(1).getStatus());
-        assertEquals(WorkflowStatus.TIMED_OUT, es.getStatus());
-
-        assertEquals(1, queueDAO.getSize(WorkflowExecutor.deciderQueue));
-
-        taskDef.setTimeoutSeconds(0);
-        taskDef.setRetryCount(RETRY_COUNT);
-        metadataService.updateTaskDef(taskDef);
-
-    }
-
-    @Test
-    public void testReruns() {
-
-        WorkflowDef found = metadataService.getWorkflowDef(LINEAR_WORKFLOW_T1_T2, 1);
-        assertNotNull(found);
-
-        String correlationId = "unit_test_1" + UUID.randomUUID().toString();
-        Map<String, Object> input = new HashMap<String, Object>();
-        String inputParam1 = "p1 value";
-        input.put("param1", inputParam1);
-        input.put("param2", "p2 value");
-        String wfid = workflowExecutor.startWorkflow(LINEAR_WORKFLOW_T1_T2, 1, correlationId, input);
-        assertNotNull(wfid);
-
-        Workflow es = workflowExecutionService.getExecutionStatus(wfid, true);
-        assertNotNull(es);
-        assertEquals(WorkflowStatus.RUNNING, es.getStatus());
-        // Check the tasks, at this time there should be 1 task
-        assertEquals(es.getTasks().size(), 1);
-        Task t = es.getTasks().get(0);
-        assertEquals(SCHEDULED, t.getStatus());
-
-        Task task = workflowExecutionService.poll("junit_task_1", "task1.junit.worker");
-        assertNotNull(task);
-        assertTrue(workflowExecutionService.ackTaskReceived(task.getTaskId()));
-        assertEquals(t.getTaskId(), task.getTaskId());
-
-        String param1 = (String) task.getInputData().get("p1");
-        String param2 = (String) task.getInputData().get("p2");
-
-        assertNotNull(param1);
-        assertNotNull(param2);
-        assertEquals("p1 value", param1);
-        assertEquals("p2 value", param2);
-
-        String task1Op = "task1.output->" + param1 + "." + param2;
-        task.getOutputData().put("op", task1Op);
-        task.setStatus(COMPLETED);
-        workflowExecutionService.updateTask(task);
-
-        // If we get the full workflow here then, last task should be completed and the next task should be scheduled
-        es = workflowExecutionService.getExecutionStatus(wfid, true);
-        es.getTasks().forEach(wfTask -> {
-            if (wfTask.getTaskId().equals(t.getTaskId())) {
-                assertEquals(wfTask.getStatus(), COMPLETED);
-            } else {
-                assertEquals(wfTask.getStatus(), SCHEDULED);
-            }
-        });
-
-        task = workflowExecutionService.poll("junit_task_2", "task2.junit.worker");
-        assertNotNull(task);
-        assertTrue(workflowExecutionService.ackTaskReceived(task.getTaskId()));
-        String task2Input = (String) task.getInputData().get("tp2");
-        assertNotNull(task2Input);
-        assertEquals(task1Op, task2Input);
-
-        task2Input = (String) task.getInputData().get("tp1");
-        assertNotNull(task2Input);
-        assertEquals(inputParam1, task2Input);
-
-        task.setStatus(COMPLETED);
-        workflowExecutionService.updateTask(task);
-
-        es = workflowExecutionService.getExecutionStatus(wfid, true);
-        assertNotNull(es);
-        assertEquals(WorkflowStatus.COMPLETED, es.getStatus());
-
-        // Now rerun lets rerun the workflow from the second task
-        RerunWorkflowRequest request = new RerunWorkflowRequest();
-        request.setReRunFromWorkflowId(wfid);
-        request.setReRunFromTaskId(es.getTasks().get(1).getTaskId());
-
-        String reRunwfid = workflowExecutor.rerun(request);
-
-        Workflow esRR = workflowExecutionService.getExecutionStatus(reRunwfid, true);
-        assertNotNull(esRR);
-        assertEquals(esRR.getReasonForIncompletion(), WorkflowStatus.RUNNING, esRR.getStatus());
-        // Check the tasks, at this time there should be 2 tasks
-        // first one is skipped and the second one is scheduled
-        assertEquals(esRR.getTasks().toString(), 2, esRR.getTasks().size());
-        assertEquals(COMPLETED, esRR.getTasks().get(0).getStatus());
-        Task tRR = esRR.getTasks().get(1);
-        assertEquals(esRR.getTasks().toString(), SCHEDULED, tRR.getStatus());
-        assertEquals(tRR.getTaskType(), "junit_task_2");
-
-        task = workflowExecutionService.poll("junit_task_2", "task2.junit.worker");
-        assertNotNull(task);
-        assertTrue(workflowExecutionService.ackTaskReceived(task.getTaskId()));
-        task2Input = (String) task.getInputData().get("tp2");
-        assertNotNull(task2Input);
-        assertEquals(task1Op, task2Input);
-
-        task2Input = (String) task.getInputData().get("tp1");
-        assertNotNull(task2Input);
-        assertEquals(inputParam1, task2Input);
-
-        task.setStatus(COMPLETED);
-        workflowExecutionService.updateTask(task);
-
-        es = workflowExecutionService.getExecutionStatus(reRunwfid, true);
-        assertNotNull(es);
-        assertEquals(WorkflowStatus.COMPLETED, es.getStatus());
-
-        //////////////////////
-        // Now rerun the entire workflow
-        RerunWorkflowRequest request1 = new RerunWorkflowRequest();
-        request1.setReRunFromWorkflowId(wfid);
-
-        String reRunwfid1 = workflowExecutor.rerun(request1);
-
-        es = workflowExecutionService.getExecutionStatus(reRunwfid1, true);
-        assertNotNull(es);
-        assertEquals(WorkflowStatus.RUNNING, es.getStatus());
-        // Check the tasks, at this time there should be 1 task
-        assertEquals(es.getTasks().size(), 1);
-        assertEquals(SCHEDULED, es.getTasks().get(0).getStatus());
-
-        task = workflowExecutionService.poll("junit_task_1", "task1.junit.worker");
-        assertNotNull(task);
-        assertTrue(workflowExecutionService.ackTaskReceived(task.getTaskId()));
-
-        task.getOutputData().put("op", task1Op);
-        task.setStatus(COMPLETED);
-        workflowExecutionService.updateTask(task);
-
-        task = workflowExecutionService.poll("junit_task_2", "task2.junit.worker");
-        assertNotNull(task);
-        assertTrue(workflowExecutionService.ackTaskReceived(task.getTaskId()));
-
-        task.setStatus(COMPLETED);
-        workflowExecutionService.updateTask(task);
-
-        es = workflowExecutionService.getExecutionStatus(wfid, true);
-        assertNotNull(es);
-        assertEquals(WorkflowStatus.COMPLETED, es.getStatus());
-
-
-    }
-
-
-    @Test
-    public void testTaskSkipping() {
-
-        String taskName = "junit_task_1";
-        TaskDef taskDef = metadataService.getTaskDef(taskName);
-        taskDef.setRetryCount(0);
-        taskDef.setTimeoutSeconds(0);
-        metadataService.updateTaskDef(taskDef);
-
-
-        WorkflowDef found = metadataService.getWorkflowDef(TEST_WORKFLOW_NAME_3, 1);
-        assertNotNull(found);
-
-        String correlationId = "unit_test_1" + UUID.randomUUID().toString();
-        Map<String, Object> input = new HashMap<String, Object>();
-        String inputParam1 = "p1 value";
-        input.put("param1", inputParam1);
-        input.put("param2", "p2 value");
-        String wfid = workflowExecutor.startWorkflow(TEST_WORKFLOW_NAME_3, 1, correlationId, input);
-        assertNotNull(wfid);
-
-        // Now Skip the second task
-        workflowExecutor.skipTaskFromWorkflow(wfid, "t2", null);
-
-        Workflow es = workflowExecutionService.getExecutionStatus(wfid, true);
-        assertNotNull(es);
-        assertEquals(WorkflowStatus.RUNNING, es.getStatus());
-        // Check the tasks, at this time there should be 3 task
-        assertEquals(2, es.getTasks().size());
-        assertEquals(SCHEDULED, es.getTasks().get(0).getStatus());
-        assertEquals(Task.Status.SKIPPED, es.getTasks().get(1).getStatus());
-
-        Task task = workflowExecutionService.poll("junit_task_1", "task1.junit.worker");
-        assertNotNull(task);
-        assertTrue(workflowExecutionService.ackTaskReceived(task.getTaskId()));
-
-        assertEquals("t1", task.getReferenceTaskName());
-
-        String param1 = (String) task.getInputData().get("p1");
-        String param2 = (String) task.getInputData().get("p2");
-
-        assertNotNull(param1);
-        assertNotNull(param2);
-        assertEquals("p1 value", param1);
-        assertEquals("p2 value", param2);
-
-        String task1Op = "task1.output->" + param1 + "." + param2;
-        task.getOutputData().put("op", task1Op);
-        task.setStatus(COMPLETED);
-        workflowExecutionService.updateTask(task);
-
-        // If we get the full workflow here then, last task should be completed and the next task should be scheduled
-        es = workflowExecutionService.getExecutionStatus(wfid, true);
-        es.getTasks().forEach(wfTask -> {
-            if (wfTask.getReferenceTaskName().equals("t1")) {
-                assertEquals(COMPLETED, wfTask.getStatus());
-            } else if (wfTask.getReferenceTaskName().equals("t2")) {
-                assertEquals(Status.SKIPPED, wfTask.getStatus());
-            } else {
-                assertEquals(SCHEDULED, wfTask.getStatus());
-            }
-        });
-
-        task = workflowExecutionService.poll("junit_task_3", "task3.junit.worker");
-        assertNotNull(task);
-        assertEquals(Status.IN_PROGRESS, task.getStatus());
-        assertTrue(workflowExecutionService.ackTaskReceived(task.getTaskId()));
-
-        task.setStatus(COMPLETED);
-        workflowExecutionService.updateTask(task);
-
-        es = workflowExecutionService.getExecutionStatus(wfid, true);
-        assertNotNull(es);
-        assertEquals(WorkflowStatus.COMPLETED, es.getStatus());
-
-
-    }
-
-    @Test
-    public void testPauseResume() {
-
-        WorkflowDef found = metadataService.getWorkflowDef(LINEAR_WORKFLOW_T1_T2, 1);
-        assertNotNull(found);
-
-        String correlationId = "unit_test_1" + System.nanoTime();
-        Map<String, Object> input = new HashMap<String, Object>();
-        String inputParam1 = "p1 value";
-        input.put("param1", inputParam1);
-        input.put("param2", "p2 value");
-        String wfid = workflowExecutor.startWorkflow(LINEAR_WORKFLOW_T1_T2, 1, correlationId, input);
-        assertNotNull(wfid);
-
-        List<String> ids = workflowExecutionService.getRunningWorkflows(LINEAR_WORKFLOW_T1_T2);
-        assertNotNull(ids);
-        assertTrue("found no ids: " + ids, ids.size() > 0);        //if there are concurrent tests running, this would be more than 1
-        boolean foundId = false;
-        for (String id : ids) {
-            if (id.equals(wfid)) {
-                foundId = true;
-            }
-        }
-        assertTrue(foundId);
-
-        Workflow es = workflowExecutionService.getExecutionStatus(wfid, true);
-        assertNotNull(es);
-        assertEquals(WorkflowStatus.RUNNING, es.getStatus());
-
-        es = workflowExecutionService.getExecutionStatus(wfid, true);
-        assertNotNull(es);
-        assertEquals(WorkflowStatus.RUNNING, es.getStatus());
-        Task t = es.getTasks().get(0);
-        assertEquals(SCHEDULED, t.getStatus());
-
-        // PAUSE
-        workflowExecutor.pauseWorkflow(wfid);
-
-        // The workflow is paused but the scheduled task should be pollable
-
-        Task task = workflowExecutionService.poll("junit_task_1", "task1.junit.worker");
-        assertNotNull(task);
-        assertTrue(workflowExecutionService.ackTaskReceived(task.getTaskId()));
-        assertEquals(t.getTaskId(), task.getTaskId());
-
-        String param1 = (String) task.getInputData().get("p1");
-        String param2 = (String) task.getInputData().get("p2");
-
-        assertNotNull(param1);
-        assertNotNull(param2);
-        assertEquals("p1 value", param1);
-        assertEquals("p2 value", param2);
-
-        String task1Op = "task1.output->" + param1 + "." + param2;
-        task.getOutputData().put("op", task1Op);
-        task.setStatus(COMPLETED);
-        workflowExecutionService.updateTask(task);
-
-        // This decide should not schedule the next task
-        //ds.decideNow(wfid, task);
-
-        // If we get the full workflow here then, last task should be completed and the rest (including PAUSE task) should be scheduled
-        es = workflowExecutionService.getExecutionStatus(wfid, true);
-        es.getTasks().forEach(wfTask -> {
-            if (wfTask.getTaskId().equals(t.getTaskId())) {
-                assertEquals(wfTask.getStatus(), COMPLETED);
-            }
-        });
-
-        // This should return null as workflow is paused
-        task = workflowExecutionService.poll("junit_task_2", "task2.junit.worker");
-        assertNull("Found: " + task, task);
-
-        // Even if decide is run again the next task will not be scheduled as the workflow is still paused--
-        workflowExecutor.decide(wfid);
-
-        task = workflowExecutionService.poll("junit_task_2", "task2.junit.worker");
-        assertTrue(task == null);
-
-        // RESUME
-        workflowExecutor.resumeWorkflow(wfid);
-
-        // Now polling should get the second task
-        task = workflowExecutionService.poll("junit_task_2", "task2.junit.worker");
-        assertNotNull(task);
-        assertTrue(workflowExecutionService.ackTaskReceived(task.getTaskId()));
-
-
-        String task2Input = (String) task.getInputData().get("tp2");
-        assertNotNull(task2Input);
-        assertEquals(task1Op, task2Input);
-
-        Task byRefName = workflowExecutionService.getPendingTaskForWorkflow("t2", wfid);
-        assertNotNull(byRefName);
-        assertEquals(task.getTaskId(), byRefName.getTaskId());
-
-        task2Input = (String) task.getInputData().get("tp1");
-        assertNotNull(task2Input);
-        assertEquals(inputParam1, task2Input);
-
-        task.setStatus(COMPLETED);
-        workflowExecutionService.updateTask(task);
-
-        es = workflowExecutionService.getExecutionStatus(wfid, true);
-        assertNotNull(es);
-        assertEquals(WorkflowStatus.COMPLETED, es.getStatus());
-
-    }
-
-    @Test
-    public void testSubWorkflow() {
-
-        createSubWorkflow();
-        WorkflowDef found = metadataService.getWorkflowDef(WF_WITH_SUB_WF, 1);
-        assertNotNull(found);
-        Map<String, Object> input = new HashMap<>();
-        input.put("param1", "param 1 value");
-        input.put("param3", "param 2 value");
-        input.put("wfName", LINEAR_WORKFLOW_T1_T2);
-        String wfId = workflowExecutor.startWorkflow(WF_WITH_SUB_WF, 1, "test", input);
-        assertNotNull(wfId);
-
-        Workflow es = workflowExecutionService.getExecutionStatus(wfId, true);
-        assertNotNull(es);
-
-        Task task = workflowExecutionService.poll("junit_task_5", "test");
-        assertNotNull(task);
-        task.setStatus(COMPLETED);
-        workflowExecutionService.updateTask(task);
-        Uninterruptibles.sleepUninterruptibly(1, TimeUnit.SECONDS);
-
-        es = workflowExecutionService.getExecutionStatus(wfId, true);
-        assertNotNull(es);
-        assertNotNull(es.getTasks());
-
-        task = es.getTasks().stream().filter(t -> t.getTaskType().equals(Type.SUB_WORKFLOW.name())).findAny().get();
-        assertNotNull(task);
-        assertNotNull(task.getOutputData());
-        assertNotNull("Output: " + task.getOutputData().toString() + ", status: " + task.getStatus(), task.getOutputData().get(SubWorkflow.SUB_WORKFLOW_ID));
-        String subWorkflowId = task.getOutputData().get(SubWorkflow.SUB_WORKFLOW_ID).toString();
-
-        es = workflowExecutionService.getExecutionStatus(subWorkflowId, true);
-        assertNotNull(es);
-        assertNotNull(es.getTasks());
-        assertEquals(wfId, es.getParentWorkflowId());
-        assertEquals(WorkflowStatus.RUNNING, es.getStatus());
-
-        task = workflowExecutionService.poll("junit_task_1", "test");
-        task.setStatus(COMPLETED);
-        workflowExecutionService.updateTask(task);
-
-        task = workflowExecutionService.poll("junit_task_2", "test");
-        assertEquals(subWorkflowId, task.getWorkflowInstanceId());
-        String uuid = UUID.randomUUID().toString();
-        task.getOutputData().put("uuid", uuid);
-        task.setStatus(COMPLETED);
-        workflowExecutionService.updateTask(task);
-
-        es = workflowExecutionService.getExecutionStatus(subWorkflowId, true);
-        assertNotNull(es);
-        assertEquals(WorkflowStatus.COMPLETED, es.getStatus());
-        assertNotNull(es.getOutput());
-        assertTrue(es.getOutput().containsKey("o1"));
-        assertTrue(es.getOutput().containsKey("o2"));
-        assertEquals("sub workflow input param1", es.getOutput().get("o1"));
-        assertEquals(uuid, es.getOutput().get("o2"));
-
-        task = workflowExecutionService.poll("junit_task_6", "test");
-        assertNotNull(task);
-        task.setStatus(COMPLETED);
-        workflowExecutionService.updateTask(task);
-
-        es = workflowExecutionService.getExecutionStatus(wfId, true);
-        assertNotNull(es);
-        assertEquals(WorkflowStatus.COMPLETED, es.getStatus());
-    }
-
-    @Test
-    public void testSubWorkflowFailure() {
-
-        TaskDef taskDef = metadataService.getTaskDef("junit_task_1");
-        assertNotNull(taskDef);
-        taskDef.setRetryCount(0);
-        taskDef.setTimeoutSeconds(2);
-        metadataService.updateTaskDef(taskDef);
-
-
-        createSubWorkflow();
-        WorkflowDef found = metadataService.getWorkflowDef(WF_WITH_SUB_WF, 1);
-        assertNotNull(found);
-
-        Map<String, Object> input = new HashMap<>();
-        input.put("param1", "param 1 value");
-        input.put("param3", "param 2 value");
-        input.put("wfName", LINEAR_WORKFLOW_T1_T2);
-        String wfId = workflowExecutor.startWorkflow(WF_WITH_SUB_WF, 1, "test", input);
-        assertNotNull(wfId);
-
-        Workflow es = workflowExecutionService.getExecutionStatus(wfId, true);
-        assertNotNull(es);
-
-        Task task = workflowExecutionService.poll("junit_task_5", "test");
-        assertNotNull(task);
-        task.setStatus(COMPLETED);
-        workflowExecutionService.updateTask(task);
-        Uninterruptibles.sleepUninterruptibly(1, TimeUnit.SECONDS);
-
-        es = workflowExecutionService.getExecutionStatus(wfId, true);
-        assertNotNull(es);
-        assertNotNull(es.getTasks());
-        task = es.getTasks().stream().filter(t -> t.getTaskType().equals(Type.SUB_WORKFLOW.name())).findAny().get();
-        assertNotNull(task);
-        assertNotNull(task.getOutputData());
-        assertNotNull(task.getOutputData().get(SubWorkflow.SUB_WORKFLOW_ID));
-        String subWorkflowId = task.getOutputData().get(SubWorkflow.SUB_WORKFLOW_ID).toString();
-
-        es = workflowExecutionService.getExecutionStatus(subWorkflowId, true);
-        assertNotNull(es);
-        assertNotNull(es.getTasks());
-
-        assertEquals(wfId, es.getParentWorkflowId());
-        assertEquals(WorkflowStatus.RUNNING, es.getStatus());
-
-        task = workflowExecutionService.poll("junit_task_1", "test");
-        assertNotNull(task);
-        task.setStatus(FAILED);
-        workflowExecutionService.updateTask(task);
-
-        es = workflowExecutionService.getExecutionStatus(subWorkflowId, true);
-        assertNotNull(es);
-        assertEquals(WorkflowStatus.FAILED, es.getStatus());
-        workflowExecutor.executeSystemTask(subworkflow, es.getParentWorkflowTaskId(), 1);
-        es = workflowExecutionService.getExecutionStatus(wfId, true);
-        assertEquals(WorkflowStatus.FAILED, es.getStatus());
-
-        taskDef.setTimeoutSeconds(0);
-        taskDef.setRetryCount(RETRY_COUNT);
-        metadataService.updateTaskDef(taskDef);
-
-    }
-
-    @Test
-    public void testSubWorkflowFailureInverse() {
-
-        TaskDef taskDef = metadataService.getTaskDef("junit_task_1");
-        assertNotNull(taskDef);
-        taskDef.setRetryCount(0);
-        taskDef.setTimeoutSeconds(2);
-        metadataService.updateTaskDef(taskDef);
-
-
-        createSubWorkflow();
-
-        WorkflowDef found = metadataService.getWorkflowDef(WF_WITH_SUB_WF, 1);
-        assertNotNull(found);
-        Map<String, Object> input = new HashMap<>();
-        input.put("param1", "param 1 value");
-        input.put("param3", "param 2 value");
-        input.put("wfName", LINEAR_WORKFLOW_T1_T2);
-        String wfId = workflowExecutor.startWorkflow(WF_WITH_SUB_WF, 1, "test", input);
-        assertNotNull(wfId);
-
-        Workflow es = workflowExecutionService.getExecutionStatus(wfId, true);
-        assertNotNull(es);
-
-        Task task = workflowExecutionService.poll("junit_task_5", "test");
-        assertNotNull(task);
-        task.setStatus(COMPLETED);
-        workflowExecutionService.updateTask(task);
-        Uninterruptibles.sleepUninterruptibly(1, TimeUnit.SECONDS);
-
-        es = workflowExecutionService.getExecutionStatus(wfId, true);
-        assertNotNull(es);
-        assertNotNull(es.getTasks());
-        task = es.getTasks().stream().filter(t -> t.getTaskType().equals(Type.SUB_WORKFLOW.name())).findAny().get();
-        assertNotNull(task);
-        assertNotNull(task.getOutputData());
-        assertNotNull(task.getOutputData().get(SubWorkflow.SUB_WORKFLOW_ID));
-        String subWorkflowId = task.getOutputData().get(SubWorkflow.SUB_WORKFLOW_ID).toString();
-
-        es = workflowExecutionService.getExecutionStatus(subWorkflowId, true);
-        assertNotNull(es);
-        assertNotNull(es.getTasks());
-        assertEquals(wfId, es.getParentWorkflowId());
-        assertEquals(WorkflowStatus.RUNNING, es.getStatus());
-
-        workflowExecutor.terminateWorkflow(wfId, "fail");
-        es = workflowExecutionService.getExecutionStatus(wfId, true);
-        assertEquals(WorkflowStatus.TERMINATED, es.getStatus());
-
-        es = workflowExecutionService.getExecutionStatus(subWorkflowId, true);
-        assertEquals(WorkflowStatus.TERMINATED, es.getStatus());
-
-    }
-
-    @Test
-    public void testSubWorkflowRetry() {
-        String taskName = "junit_task_1";
-        TaskDef taskDef = metadataService.getTaskDef(taskName);
-        int retryCount = metadataService.getTaskDef(taskName).getRetryCount();
-        taskDef.setRetryCount(0);
-        metadataService.updateTaskDef(taskDef);
-
-        // create a workflow with sub-workflow
-        createSubWorkflow();
-        WorkflowDef found = metadataService.getWorkflowDef(WF_WITH_SUB_WF, 1);
-        assertNotNull(found);
-
-        // start the workflow
-        Map<String, Object> workflowInputParams = new HashMap<>();
-        workflowInputParams.put("param1", "param 1");
-        workflowInputParams.put("param3", "param 2");
-        workflowInputParams.put("wfName", LINEAR_WORKFLOW_T1_T2);
-        String workflowId = workflowExecutor.startWorkflow(WF_WITH_SUB_WF, 1, "test", workflowInputParams);
-        assertNotNull(workflowId);
-
-        Workflow workflow = workflowExecutionService.getExecutionStatus(workflowId, true);
-        assertNotNull(workflow);
-
-        // poll and complete first task
-        Task task = workflowExecutionService.poll("junit_task_5", "test");
-        assertNotNull(task);
-        task.setStatus(COMPLETED);
-        workflowExecutionService.updateTask(task);
-
-        workflow = workflowExecutionService.getExecutionStatus(workflowId, true);
-        assertNotNull(workflow);
-        assertNotNull(workflow.getTasks());
-        assertEquals(2, workflow.getTasks().size());
-
-        task = workflow.getTasks().stream().filter(t -> t.getTaskType().equals(Type.SUB_WORKFLOW.name())).findAny().orElse(null);
-        assertNotNull(task);
-        assertNotNull(task.getOutputData());
-        assertNotNull("Output: " + task.getOutputData().toString() + ", status: " + task.getStatus(), task.getOutputData().get(SubWorkflow.SUB_WORKFLOW_ID));
-        String subWorkflowId = task.getOutputData().get(SubWorkflow.SUB_WORKFLOW_ID).toString();
-
-        workflow = workflowExecutionService.getExecutionStatus(subWorkflowId, true);
-        assertNotNull(workflow);
-        assertNotNull(workflow.getTasks());
-        assertEquals(workflowId, workflow.getParentWorkflowId());
-        assertEquals(WorkflowStatus.RUNNING, workflow.getStatus());
-
-        // poll and fail the first task in sub-workflow
-        task = workflowExecutionService.poll("junit_task_1", "test");
-        task.setStatus(FAILED);
-        workflowExecutionService.updateTask(task);
-
-        workflow = workflowExecutionService.getExecutionStatus(subWorkflowId, true);
-        assertNotNull(workflow);
-        assertEquals(WorkflowStatus.FAILED, workflow.getStatus());
-
-        workflow = workflowExecutionService.getExecutionStatus(workflowId, true);
-        assertNotNull(workflow);
-        assertEquals(WorkflowStatus.FAILED, workflow.getStatus());
-
-        // Retry the failed sub workflow
-        workflowExecutor.retry(subWorkflowId);
-        task = workflowExecutionService.poll("junit_task_1", "test");
-        task.setStatus(COMPLETED);
-        workflowExecutionService.updateTask(task);
-
-        workflow = workflowExecutionService.getExecutionStatus(subWorkflowId, true);
-        assertNotNull(workflow);
-        assertEquals(WorkflowStatus.RUNNING, workflow.getStatus());
-
-        task = workflowExecutionService.poll("junit_task_2", "test");
-        assertEquals(subWorkflowId, task.getWorkflowInstanceId());
-        String uuid = UUID.randomUUID().toString();
-        task.getOutputData().put("uuid", uuid);
-        task.setStatus(COMPLETED);
-        workflowExecutionService.updateTask(task);
-
-        workflow = workflowExecutionService.getExecutionStatus(subWorkflowId, true);
-        assertNotNull(workflow);
-        assertEquals(WorkflowStatus.COMPLETED, workflow.getStatus());
-        assertNotNull(workflow.getOutput());
-        assertTrue(workflow.getOutput().containsKey("o1"));
-        assertTrue(workflow.getOutput().containsKey("o2"));
-        assertEquals("sub workflow input param1", workflow.getOutput().get("o1"));
-        assertEquals(uuid, workflow.getOutput().get("o2"));
-
-        workflow = workflowExecutionService.getExecutionStatus(workflowId, true);
-        assertNotNull(workflow);
-        assertEquals(WorkflowStatus.RUNNING, workflow.getStatus());
-
-        task = workflowExecutionService.poll("junit_task_6", "test");
-        assertNotNull(task);
-        task.setStatus(COMPLETED);
-        workflowExecutionService.updateTask(task);
-
-        workflow = workflowExecutionService.getExecutionStatus(workflowId, true);
-        assertNotNull(workflow);
-        assertEquals(WorkflowStatus.COMPLETED, workflow.getStatus());
-
-        // reset retry count
-        taskDef = metadataService.getTaskDef(taskName);
-        taskDef.setRetryCount(retryCount);
-        metadataService.updateTaskDef(taskDef);
-    }
-
-
-    @Test
-    public void testWait() {
-
-        WorkflowDef workflowDef = new WorkflowDef();
-        workflowDef.setName("test_wait");
-        workflowDef.setSchemaVersion(2);
-
-        WorkflowTask waitWorkflowTask = new WorkflowTask();
-        waitWorkflowTask.setWorkflowTaskType(Type.WAIT);
-        waitWorkflowTask.setName("wait");
-        waitWorkflowTask.setTaskReferenceName("wait0");
-
-        WorkflowTask workflowTask = new WorkflowTask();
-        workflowTask.setName("junit_task_1");
-        workflowTask.setTaskReferenceName("t1");
-
-        workflowDef.getTasks().add(waitWorkflowTask);
-        workflowDef.getTasks().add(workflowTask);
-        metadataService.registerWorkflowDef(workflowDef);
-
-        String workflowId = workflowExecutor.startWorkflow(workflowDef.getName(), workflowDef.getVersion(), "", new HashMap<>());
-        Workflow workflow = workflowExecutor.getWorkflow(workflowId, true);
-        assertNotNull(workflow);
-        assertEquals(1, workflow.getTasks().size());
-        assertEquals(WorkflowStatus.RUNNING, workflow.getStatus());
-
-        Task waitTask = workflow.getTasks().get(0);
-        assertEquals(WorkflowTask.Type.WAIT.name(), waitTask.getTaskType());
-        waitTask.setStatus(COMPLETED);
-        workflowExecutor.updateTask(new TaskResult(waitTask));
-
-        Task task = workflowExecutionService.poll("junit_task_1", "test");
-        assertNotNull(task);
-        task.setStatus(Status.COMPLETED);
-        workflowExecutionService.updateTask(task);
-
-        workflow = workflowExecutionService.getExecutionStatus(workflowId, true);
-        assertNotNull(workflow);
-        assertEquals("tasks:" + workflow.getTasks(), WorkflowStatus.COMPLETED, workflow.getStatus());
-    }
-
-    @Test
-    public void testEventWorkflow() {
-
-        TaskDef taskDef = new TaskDef();
-        taskDef.setName("eventX");
-        taskDef.setTimeoutSeconds(1);
-
-        metadataService.registerTaskDef(Collections.singletonList(taskDef));
-
-        WorkflowDef workflowDef = new WorkflowDef();
-        workflowDef.setName("test_event");
-        workflowDef.setSchemaVersion(2);
-
-        WorkflowTask eventWorkflowTask = new WorkflowTask();
-        eventWorkflowTask.setWorkflowTaskType(Type.EVENT);
-        eventWorkflowTask.setName("eventX");
-        eventWorkflowTask.setTaskReferenceName("wait0");
-        eventWorkflowTask.setSink("conductor");
-
-        WorkflowTask workflowTask = new WorkflowTask();
-        workflowTask.setName("junit_task_1");
-        workflowTask.setTaskReferenceName("t1");
-
-        workflowDef.getTasks().add(eventWorkflowTask);
-        workflowDef.getTasks().add(workflowTask);
-        metadataService.registerWorkflowDef(workflowDef);
-
-        String workflowId = workflowExecutor.startWorkflow(workflowDef.getName(), workflowDef.getVersion(), "", new HashMap<>());
-        Uninterruptibles.sleepUninterruptibly(1, TimeUnit.SECONDS);
-        Workflow workflow = workflowExecutor.getWorkflow(workflowId, true);
-        assertNotNull(workflow);
-
-        Task eventTask = workflow.getTasks().get(0);
-        assertEquals(Type.EVENT.name(), eventTask.getTaskType());
-        assertEquals(COMPLETED, eventTask.getStatus());
-        assertTrue(!eventTask.getOutputData().isEmpty());
-        assertNotNull(eventTask.getOutputData().get("event_produced"));
-
-        Task task = workflowExecutionService.poll("junit_task_1", "test");
-        assertNotNull(task);
-        task.setStatus(Status.COMPLETED);
-        workflowExecutionService.updateTask(task);
-
-        workflow = workflowExecutionService.getExecutionStatus(workflowId, true);
-        assertNotNull(workflow);
-        assertEquals("tasks:" + workflow.getTasks(), WorkflowStatus.COMPLETED, workflow.getStatus());
-    }
-
-    @Test
-    public void testTaskWithCallbackAfterSecondsInWorkflow() {
-        WorkflowDef workflowDef = metadataService.getWorkflowDef(LINEAR_WORKFLOW_T1_T2, 1);
-        assertNotNull(workflowDef);
-
-        String workflowId = workflowExecutor.startWorkflow(workflowDef.getName(), workflowDef.getVersion(), "", new HashMap<>());
-        Workflow workflow = workflowExecutor.getWorkflow(workflowId, true);
-        assertNotNull(workflow);
-
-        Task task = workflowExecutionService.poll("junit_task_1", "test");
-        assertNotNull(task);
-        assertTrue(workflowExecutionService.ackTaskReceived(task.getTaskId()));
-
-        String taskId = task.getTaskId();
-        task.setStatus(Status.IN_PROGRESS);
-        task.setCallbackAfterSeconds(5L);
-        workflowExecutionService.updateTask(task);
-
-        workflow = workflowExecutionService.getExecutionStatus(workflowId, true);
-        assertNotNull(workflow);
-        assertEquals(1, workflow.getTasks().size());
-
-        // task should not be available
-        task = workflowExecutionService.poll("junit_task_1", "test");
-        assertNull(task);
-
-        workflow = workflowExecutionService.getExecutionStatus(workflowId, true);
-        assertNotNull(workflow);
-        assertEquals(1, workflow.getTasks().size());
-
-        Uninterruptibles.sleepUninterruptibly(5, TimeUnit.SECONDS);
-
-        task = workflowExecutionService.poll("junit_task_1", "test");
-        assertNotNull(task);
-        assertEquals(taskId, task.getTaskId());
-
-        task.setStatus(Status.COMPLETED);
-        workflowExecutionService.updateTask(task);
-
-        workflow = workflowExecutionService.getExecutionStatus(workflowId, true);
-        assertNotNull(workflow);
-        assertEquals(2, workflow.getTasks().size());
-
-        task = workflowExecutionService.poll("junit_task_2", "test");
-        assertNotNull(task);
-        assertTrue(workflowExecutionService.ackTaskReceived(task.getTaskId()));
-
-        taskId = task.getTaskId();
-        task.setStatus(Status.IN_PROGRESS);
-        task.setCallbackAfterSeconds(5L);
-        workflowExecutionService.updateTask(task);
-
-        workflow = workflowExecutionService.getExecutionStatus(workflowId, true);
-        assertNotNull(workflow);
-        assertEquals(2, workflow.getTasks().size());
-
-        // task should not be available
-        task = workflowExecutionService.poll("junit_task_1", "test");
-        assertNull(task);
-
-        Uninterruptibles.sleepUninterruptibly(5, TimeUnit.SECONDS);
-
-        task = workflowExecutionService.poll("junit_task_2", "test");
-        assertNotNull(task);
-        assertEquals(taskId, task.getTaskId());
-
-        task.setStatus(Status.COMPLETED);
-        workflowExecutionService.updateTask(task);
-
-        workflow = workflowExecutionService.getExecutionStatus(workflowId, true);
-        assertNotNull(workflow);
-        assertEquals(2, workflow.getTasks().size());
-        assertEquals(WorkflowStatus.COMPLETED, workflow.getStatus());
-    }
-
-    //@Test
-    public void testRateLimiting() {
-
-        TaskDef td = new TaskDef();
-        td.setName("eventX1");
-        td.setTimeoutSeconds(1);
-        td.setConcurrentExecLimit(1);
-
-        metadataService.registerTaskDef(Arrays.asList(td));
-
-        WorkflowDef def = new WorkflowDef();
-        def.setName("test_rate_limit");
-        def.setSchemaVersion(2);
-
-        WorkflowTask event = new WorkflowTask();
-        event.setType("USER_TASK");
-        event.setName("eventX1");
-        event.setTaskReferenceName("event0");
-        event.setSink("conductor");
-
-        def.getTasks().add(event);
-        metadataService.registerWorkflowDef(def);
-
-        Executors.newSingleThreadScheduledExecutor().scheduleWithFixedDelay(() -> {
-            queueDAO.processUnacks("USER_TASK");
-        }, 2, 2, TimeUnit.SECONDS);
-
-        String[] ids = new String[100];
-        ExecutorService es = Executors.newFixedThreadPool(10);
-        for (int i = 0; i < 10; i++) {
-            final int index = i;
-            es.submit(() -> {
-                try {
-                    String id = workflowExecutor.startWorkflow(def.getName(), def.getVersion(), "", new HashMap<>());
-                    ids[index] = id;
-                } catch (Exception e) {
-                    e.printStackTrace();
-                }
-
-            });
-        }
-        Uninterruptibles.sleepUninterruptibly(20, TimeUnit.SECONDS);
-        for (int i = 0; i < 10; i++) {
-            String id = ids[i];
-            Workflow workflow = workflowExecutor.getWorkflow(id, true);
-            assertNotNull(workflow);
-            assertEquals(1, workflow.getTasks().size());
-
-            Task eventTask = workflow.getTasks().get(0);
-            assertEquals(COMPLETED, eventTask.getStatus());
-            assertEquals("tasks:" + workflow.getTasks(), WorkflowStatus.COMPLETED, workflow.getStatus());
-            assertTrue(!eventTask.getOutputData().isEmpty());
-            assertNotNull(eventTask.getOutputData().get("event_produced"));
-        }
-    }
-
-    @Test
-    public void testWorkflowUsingExternalPayloadStorage() {
-        WorkflowDef found = metadataService.getWorkflowDef(LINEAR_WORKFLOW_T1_T2, 1);
-        assertNotNull(found);
-        Map<String, Object> outputParameters = found.getOutputParameters();
-        outputParameters.put("workflow_output", "${t1.output.op}");
-        metadataService.updateWorkflowDef(found);
-
-        String workflowInputPath = "workflow/input";
-        String correlationId = "wf_external_storage";
-        String workflowId = workflowExecutor.startWorkflow(LINEAR_WORKFLOW_T1_T2, 1, correlationId, null, workflowInputPath, null, null);
-        assertNotNull(workflowId);
-
-        Workflow workflow = workflowExecutionService.getExecutionStatus(workflowId, true);
-        assertNotNull(workflow);
-        assertNull("The workflow input should not be persisted", workflow.getInput());
-        assertEquals(workflowInputPath, workflow.getExternalInputPayloadStoragePath());
-        assertEquals(workflow.getReasonForIncompletion(), WorkflowStatus.RUNNING, workflow.getStatus());
-        assertEquals(1, workflow.getTasks().size());
-
-        // Polling for the first task
-        Task task = workflowExecutionService.poll("junit_task_1", "task1.junit.worker");
-        assertNotNull(task);
-        assertEquals("junit_task_1", task.getTaskType());
-        assertTrue(workflowExecutionService.ackTaskReceived(task.getTaskId()));
-        assertEquals(workflowId, task.getWorkflowInstanceId());
-
-        // update first task with COMPLETED
-        String taskOutputPath = "task/output";
-        task.setOutputData(null);
-        task.setExternalOutputPayloadStoragePath(taskOutputPath);
-        task.setStatus(COMPLETED);
-        workflowExecutionService.updateTask(task);
-
-        workflow = workflowExecutionService.getExecutionStatus(workflowId, true);
-        assertNotNull(workflow);
-        assertNull("The workflow input should not be persisted", workflow.getInput());
-        assertEquals(workflowInputPath, workflow.getExternalInputPayloadStoragePath());
-        assertEquals(workflow.getReasonForIncompletion(), WorkflowStatus.RUNNING, workflow.getStatus());
-        assertEquals(2, workflow.getTasks().size());
-        assertNull("The first task output should not be persisted", workflow.getTasks().get(0).getOutputData());
-        assertNull("The second task input should not be persisted", workflow.getTasks().get(1).getInputData());
-        assertEquals(taskOutputPath, workflow.getTasks().get(0).getExternalOutputPayloadStoragePath());
-        assertEquals("task/input", workflow.getTasks().get(1).getExternalInputPayloadStoragePath());
-
-        // Polling for the second task
-        task = workflowExecutionService.poll("junit_task_2", "task2.junit.worker");
-        assertNotNull(task);
-        assertEquals("junit_task_2", task.getTaskType());
-        assertNull(task.getInputData());
-        assertNotNull(task.getExternalInputPayloadStoragePath());
-        assertTrue(workflowExecutionService.ackTaskReceived(task.getTaskId()));
-        assertEquals(workflowId, task.getWorkflowInstanceId());
-
-        // update second task with COMPLETED
-        task.getOutputData().put("op", "success_task2");
-        task.setStatus(COMPLETED);
-        workflowExecutionService.updateTask(task);
-
-        workflow = workflowExecutionService.getExecutionStatus(workflowId, true);
-        assertNotNull(workflow);
-        assertNull("The workflow input should not be persisted", workflow.getInput());
-        assertEquals(workflowInputPath, workflow.getExternalInputPayloadStoragePath());
-        assertEquals(WorkflowStatus.COMPLETED, workflow.getStatus());
-        assertEquals(2, workflow.getTasks().size());
-        assertNull("The first task output should not be persisted", workflow.getTasks().get(0).getOutputData());
-        assertNull("The second task input should not be persisted", workflow.getTasks().get(1).getInputData());
-        assertEquals(taskOutputPath, workflow.getTasks().get(0).getExternalOutputPayloadStoragePath());
-        assertEquals("task/input", workflow.getTasks().get(1).getExternalInputPayloadStoragePath());
-        assertNull(workflow.getOutput());
-        assertNotNull(workflow.getExternalOutputPayloadStoragePath());
-        assertEquals("workflow/output", workflow.getExternalOutputPayloadStoragePath());
-    }
-
-    @Test
-    public void testRetryWorkflowUsingExternalPayloadStorage() {
-        WorkflowDef found = metadataService.getWorkflowDef(LINEAR_WORKFLOW_T1_T2, 1);
-        assertNotNull(found);
-        Map<String, Object> outputParameters = found.getOutputParameters();
-        outputParameters.put("workflow_output", "${t1.output.op}");
-        metadataService.updateWorkflowDef(found);
-
-        String taskName = "junit_task_2";
-        TaskDef taskDef = metadataService.getTaskDef(taskName);
-        taskDef.setRetryCount(2);
-        taskDef.setRetryDelaySeconds(0);
-        metadataService.updateTaskDef(taskDef);
-
-        String workflowInputPath = "workflow/input";
-        String correlationId = "wf_external_storage";
-        String workflowId = workflowExecutor.startWorkflow(LINEAR_WORKFLOW_T1_T2, 1, correlationId, null, workflowInputPath, null, null);
-        assertNotNull(workflowId);
-
-        Workflow workflow = workflowExecutionService.getExecutionStatus(workflowId, true);
-        assertNotNull(workflow);
-        assertNull("The workflow input should not be persisted", workflow.getInput());
-        assertEquals(workflowInputPath, workflow.getExternalInputPayloadStoragePath());
-        assertEquals(workflow.getReasonForIncompletion(), WorkflowStatus.RUNNING, workflow.getStatus());
-        assertEquals(1, workflow.getTasks().size());
-
-        // Polling for the first task
-        Task task = workflowExecutionService.poll("junit_task_1", "task1.junit.worker");
-        assertNotNull(task);
-        assertEquals("junit_task_1", task.getTaskType());
-        assertTrue(workflowExecutionService.ackTaskReceived(task.getTaskId()));
-        assertEquals(workflowId, task.getWorkflowInstanceId());
-
-        // update first task with COMPLETED
-        String taskOutputPath = "task/output";
-        task.setOutputData(null);
-        task.setExternalOutputPayloadStoragePath(taskOutputPath);
-        task.setStatus(COMPLETED);
-        workflowExecutionService.updateTask(task);
-
-        // Polling for the second task
-        task = workflowExecutionService.poll("junit_task_2", "task2.junit.worker");
-        assertNotNull(task);
-        assertEquals("junit_task_2", task.getTaskType());
-        assertNull(task.getInputData());
-        assertNotNull(task.getExternalInputPayloadStoragePath());
-        assertTrue(workflowExecutionService.ackTaskReceived(task.getTaskId()));
-        assertEquals(workflowId, task.getWorkflowInstanceId());
-
-        // update second task with FAILED
-        task.getOutputData().put("op", "failed_task2");
-        task.setStatus(FAILED);
-        workflowExecutionService.updateTask(task);
-
-        workflow = workflowExecutionService.getExecutionStatus(workflowId, true);
-        assertNotNull(workflow);
-        assertNull("The workflow input should not be persisted", workflow.getInput());
-        assertEquals(workflowInputPath, workflow.getExternalInputPayloadStoragePath());
-        assertEquals(WorkflowStatus.RUNNING, workflow.getStatus());
-
-        // Polling again for the second task
-        task = workflowExecutionService.poll("junit_task_2", "task2.junit.worker");
-        assertNotNull(task);
-        assertEquals("junit_task_2", task.getTaskType());
-        assertNull(task.getInputData());
-        assertNotNull(task.getExternalInputPayloadStoragePath());
-        assertTrue(workflowExecutionService.ackTaskReceived(task.getTaskId()));
-        assertEquals(workflowId, task.getWorkflowInstanceId());
-
-        // update second task with COMPLETED
-        task.getOutputData().put("op", "success_task2");
-        task.setStatus(COMPLETED);
-        workflowExecutionService.updateTask(task);
-
-        workflow = workflowExecutionService.getExecutionStatus(workflowId, true);
-        assertNotNull(workflow);
-        assertNull("The workflow input should not be persisted", workflow.getInput());
-        assertEquals(workflowInputPath, workflow.getExternalInputPayloadStoragePath());
-        assertEquals(WorkflowStatus.COMPLETED, workflow.getStatus());
-        assertEquals(3, workflow.getTasks().size());
-        assertNull("The first task output should not be persisted", workflow.getTasks().get(0).getOutputData());
-        assertNull("The second task input should not be persisted", workflow.getTasks().get(1).getInputData());
-        assertNull("The second task input should not be persisted", workflow.getTasks().get(2).getInputData());
-        assertEquals(taskOutputPath, workflow.getTasks().get(0).getExternalOutputPayloadStoragePath());
-        assertEquals("task/input", workflow.getTasks().get(1).getExternalInputPayloadStoragePath());
-        assertEquals("task/input", workflow.getTasks().get(2).getExternalInputPayloadStoragePath());
-        assertNull(workflow.getOutput());
-        assertNotNull(workflow.getExternalOutputPayloadStoragePath());
-        assertEquals("workflow/output", workflow.getExternalOutputPayloadStoragePath());
-    }
-
-    private void createSubWorkflow() {
-
-        WorkflowTask wft1 = new WorkflowTask();
-        wft1.setName("junit_task_5");
-        Map<String, Object> ip1 = new HashMap<>();
-        ip1.put("p1", "${workflow.input.param1}");
-        ip1.put("p2", "${workflow.input.param2}");
-        wft1.setInputParameters(ip1);
-        wft1.setTaskReferenceName("a1");
-
-        WorkflowTask wft2 = new WorkflowTask();
-        wft2.setName("subWorkflowTask");
-        wft2.setType(Type.SUB_WORKFLOW.name());
-        SubWorkflowParams swp = new SubWorkflowParams();
-        swp.setName(LINEAR_WORKFLOW_T1_T2);
-        wft2.setSubWorkflowParam(swp);
-        Map<String, Object> ip2 = new HashMap<>();
-        ip2.put("test", "test value");
-        ip2.put("param1", "sub workflow input param1");
-        wft2.setInputParameters(ip2);
-        wft2.setTaskReferenceName("a2");
-
-        WorkflowTask wft3 = new WorkflowTask();
-        wft3.setName("junit_task_6");
-        Map<String, Object> ip3 = new HashMap<>();
-        ip3.put("p1", "${workflow.input.param1}");
-        ip3.put("p2", "${workflow.input.param2}");
-        wft3.setInputParameters(ip3);
-        wft3.setTaskReferenceName("a3");
-
-        WorkflowDef main = new WorkflowDef();
-        main.setSchemaVersion(2);
-        main.setInputParameters(Arrays.asList("param1", "param2"));
-        main.setName(WF_WITH_SUB_WF);
-        main.getTasks().addAll(Arrays.asList(wft1, wft2, wft3));
-
-        metadataService.updateWorkflowDef(Collections.singletonList(main));
-
-    }
-
-    private void verify(String inputParam1, String wfid, String task1Op, boolean fail) {
-        Task task = workflowExecutionService.poll("junit_task_2", "task2.junit.worker");
-        assertNotNull(task);
-        assertTrue(workflowExecutionService.ackTaskReceived(task.getTaskId()));
-
-        String task2Input = (String) task.getInputData().get("tp2");
-        assertNotNull(task2Input);
-        assertEquals(task1Op, task2Input);
-        task2Input = (String) task.getInputData().get("tp1");
-        assertNotNull(task2Input);
-        assertEquals(inputParam1, task2Input);
-        if (fail) {
-            task.setStatus(FAILED);
-            task.setReasonForIncompletion("failure...0");
-        } else {
-            task.setStatus(COMPLETED);
-        }
-
-        workflowExecutionService.updateTask(task);
-
-        Workflow es = workflowExecutionService.getExecutionStatus(wfid, false);
-        assertNotNull(es);
-        if (fail) {
-            assertEquals(WorkflowStatus.RUNNING, es.getStatus());
-        } else {
-            assertEquals(WorkflowStatus.COMPLETED, es.getStatus());
-        }
-    }
-
-    @Before
-    public void flushAllTaskQueues() {
-        queueDAO.queuesDetail().keySet().forEach(queueName -> {
-            queueDAO.flush(queueName);
-        });
-
-        if (taskDefs == null) {
-            return;
-        }
-        for (TaskDef td : taskDefs) {
-            queueDAO.flush(td.getName());
-        }
-    }
-
-    private void createWorkflowDefForDomain() {
-        WorkflowDef defSW = new WorkflowDef();
-        defSW.setName(LINEAR_WORKFLOW_T1_T2_SW);
-        defSW.setDescription(defSW.getName());
-        defSW.setVersion(1);
-        defSW.setInputParameters(Arrays.asList("param1", "param2"));
-        Map<String, Object> outputParameters = new HashMap<>();
-        outputParameters.put("o1", "${workflow.input.param1}");
-        outputParameters.put("o2", "${t2.output.uuid}");
-        outputParameters.put("o3", "${t1.output.op}");
-        defSW.setOutputParameters(outputParameters);
-        defSW.setFailureWorkflow("$workflow.input.failureWfName");
-        defSW.setSchemaVersion(2);
-        LinkedList<WorkflowTask> wftasks = new LinkedList<>();
-
-        WorkflowTask wft1 = new WorkflowTask();
-        wft1.setName("junit_task_3");
-        Map<String, Object> ip1 = new HashMap<>();
-        ip1.put("p1", "${workflow.input.param1}");
-        ip1.put("p2", "${workflow.input.param2}");
-        wft1.setInputParameters(ip1);
-        wft1.setTaskReferenceName("t1");
-
-        WorkflowTask subWorkflow = new WorkflowTask();
-        subWorkflow.setType(Type.SUB_WORKFLOW.name());
-        SubWorkflowParams sw = new SubWorkflowParams();
-        sw.setName(LINEAR_WORKFLOW_T1_T2);
-        subWorkflow.setSubWorkflowParam(sw);
-        subWorkflow.setTaskReferenceName("sw1");
-
-        wftasks.add(wft1);
-        wftasks.add(subWorkflow);
-        defSW.setTasks(wftasks);
-
-        try {
-            metadataService.updateWorkflowDef(defSW);
-        } catch (Exception e) {
-        }
-    }
-
-    private void createWFWithResponseTimeout() {
-        TaskDef task = new TaskDef();
-        task.setName("task_rt");
-        task.setTimeoutSeconds(120);
-        task.setRetryCount(RETRY_COUNT);
-        task.setRetryDelaySeconds(0);
-        task.setResponseTimeoutSeconds(10);
-        metadataService.registerTaskDef(Collections.singletonList(task));
-
-        WorkflowDef def = new WorkflowDef();
-        def.setName("RTOWF");
-        def.setDescription(def.getName());
-        def.setVersion(1);
-        def.setInputParameters(Arrays.asList("param1", "param2"));
-        Map<String, Object> outputParameters = new HashMap<>();
-        outputParameters.put("o1", "${workflow.input.param1}");
-        outputParameters.put("o2", "${t2.output.uuid}");
-        outputParameters.put("o3", "${t1.output.op}");
-        def.setOutputParameters(outputParameters);
-        def.setFailureWorkflow("$workflow.input.failureWfName");
-        def.setSchemaVersion(2);
-        LinkedList<WorkflowTask> wftasks = new LinkedList<>();
-
-        WorkflowTask wft1 = new WorkflowTask();
-        wft1.setName("task_rt");
-        Map<String, Object> ip1 = new HashMap<>();
-        ip1.put("p1", "${workflow.input.param1}");
-        ip1.put("p2", "${workflow.input.param2}");
-        wft1.setInputParameters(ip1);
-        wft1.setTaskReferenceName("task_rt_t1");
-
-        WorkflowTask wft2 = new WorkflowTask();
-        wft2.setName("junit_task_2");
-        Map<String, Object> ip2 = new HashMap<>();
-        ip2.put("tp1", "${workflow.input.param1}");
-        ip2.put("tp2", "${t1.output.op}");
-        wft2.setInputParameters(ip2);
-        wft2.setTaskReferenceName("t2");
-
-        wftasks.add(wft1);
-        wftasks.add(wft2);
-        def.setTasks(wftasks);
-
-        metadataService.updateWorkflowDef(def);
-    }
-
-    private String runWorkflowWithSubworkflow() {
-        clearWorkflows();
-        createWorkflowDefForDomain();
-
-        WorkflowDef workflowDef = metadataService.getWorkflowDef(LINEAR_WORKFLOW_T1_T2_SW, 1);
-        assertNotNull(workflowDef);
-
-        String correlationId = "unit_test_sw";
-        Map<String, Object> input = new HashMap<>();
-        String inputParam1 = "p1 value";
-        input.put("param1", inputParam1);
-        input.put("param2", "p2 value");
-
-        String workflowId = workflowExecutor.startWorkflow(LINEAR_WORKFLOW_T1_T2_SW, 1, correlationId, input, null);
-        System.out.println("testSimpleWorkflow.wfid=" + workflowId);
-        assertNotNull(workflowId);
-
-        Workflow workflow = workflowExecutionService.getExecutionStatus(workflowId, true);
-        assertNotNull(workflow);
-        assertEquals(WorkflowStatus.RUNNING, workflow.getStatus());
-        assertEquals(1, workflow.getTasks().size());        //The very first task is the one that should be scheduled.
-
-        // Poll for first task and execute it
-        Task task = workflowExecutionService.poll("junit_task_3", "task3.junit.worker");
-        assertNotNull(task);
-        assertTrue(workflowExecutionService.ackTaskReceived(task.getTaskId()));
-        task.getOutputData().put("op", "junit_task_3.done");
-        task.setStatus(COMPLETED);
-        workflowExecutionService.updateTask(task);
-
-        workflow = workflowExecutionService.getExecutionStatus(workflowId, true);
-        assertNotNull(workflow);
-        assertEquals(WorkflowStatus.RUNNING, workflow.getStatus());
-        assertEquals(2, workflow.getTasks().size());
-
-        // Get the sub workflow id
-        String subWorkflowId = null;
-        for (Task t : workflow.getTasks()) {
-            if (t.getTaskType().equalsIgnoreCase(SubWorkflow.NAME)) {
-                subWorkflowId = t.getOutputData().get(SubWorkflow.SUB_WORKFLOW_ID).toString();
-            }
-        }
-        assertNotNull(subWorkflowId);
-
-        Workflow subWorkflow = workflowExecutionService.getExecutionStatus(subWorkflowId, true);
-        assertNotNull(subWorkflow);
-        assertEquals(WorkflowStatus.RUNNING, subWorkflow.getStatus());
-        assertEquals(1, subWorkflow.getTasks().size());
-
-        // Now the Sub workflow is triggered
-        // Poll for first task of the sub workflow and execute it
-        task = workflowExecutionService.poll("junit_task_1", "task1.junit.worker");
-        assertNotNull(task);
-        assertTrue(workflowExecutionService.ackTaskReceived(task.getTaskId()));
-        task.getOutputData().put("op", "junit_task_1.done");
-        task.setStatus(COMPLETED);
-        workflowExecutionService.updateTask(task);
-
-        subWorkflow = workflowExecutionService.getExecutionStatus(subWorkflowId, true);
-        assertNotNull(subWorkflow);
-        assertEquals(WorkflowStatus.RUNNING, subWorkflow.getStatus());
-        assertEquals(2, subWorkflow.getTasks().size());
-
-        // Poll for second task of the sub workflow and execute it
-        task = workflowExecutionService.poll("junit_task_2", "task2.junit.worker");
-        assertNotNull(task);
-        assertTrue(workflowExecutionService.ackTaskReceived(task.getTaskId()));
-        task.getOutputData().put("op", "junit_task_2.done");
-        task.setStatus(COMPLETED);
-        workflowExecutionService.updateTask(task);
-
-        // Now the sub workflow and the main workflow must have finished
-        subWorkflow = workflowExecutionService.getExecutionStatus(subWorkflowId, true);
-        assertNotNull(subWorkflow);
-        assertEquals(WorkflowStatus.COMPLETED, subWorkflow.getStatus());
-        assertEquals(2, subWorkflow.getTasks().size());
-
-        workflow = workflowExecutionService.getExecutionStatus(workflowId, true);
-        assertNotNull(workflow);
-        assertEquals(WorkflowStatus.COMPLETED, workflow.getStatus());
-        assertEquals(2, workflow.getTasks().size());
-
-        return workflowId;
-    }
-
-    private String runAFailedForkJoinWF() throws Exception {
-        try {
-            this.createForkJoinWorkflowWithZeroRetry();
-        } catch (Exception e) {
-        }
-
-        Map<String, Object> input = new HashMap<>();
-        String workflowId = workflowExecutor.startWorkflow(FORK_JOIN_WF + "_2", 1, "fanouttest", input);
-        System.out.println("testForkJoin.wfid=" + workflowId);
-        Task t1 = workflowExecutionService.poll("junit_task_0_RT_1", "test");
-        assertTrue(workflowExecutionService.ackTaskReceived(t1.getTaskId()));
-
-        Task t2 = workflowExecutionService.poll("junit_task_0_RT_2", "test");
-        assertTrue(workflowExecutionService.ackTaskReceived(t2.getTaskId()));
-        assertNotNull(t1);
-        assertNotNull(t2);
-
-        t1.setStatus(COMPLETED);
-        workflowExecutionService.updateTask(t1);
-
-        Workflow workflow = workflowExecutionService.getExecutionStatus(workflowId, true);
-        assertNotNull(workflow);
-        assertEquals("Found " + workflow.getTasks(), WorkflowStatus.RUNNING, workflow.getStatus());
-        printTaskStatuses(workflow, "Initial");
-
-        t2.setStatus(FAILED);
-
-        ExecutorService executorService = Executors.newFixedThreadPool(2);
-        Future<?> future1 = executorService.submit(() -> {
-            try {
-                workflowExecutionService.updateTask(t2);
-            } catch (Exception e) {
-                throw new RuntimeException(e);
-            }
-
-        });
-        future1.get();
-
-        workflow = workflowExecutionService.getExecutionStatus(workflowId, true);
-        assertNotNull(workflow);
-        assertEquals(WorkflowStatus.FAILED, workflow.getStatus());
-
-        return workflowId;
-    }
-
-    private void printTaskStatuses(String wfid, String message) {
-        Workflow wf = workflowExecutionService.getExecutionStatus(wfid, true);
-        assertNotNull(wf);
-        printTaskStatuses(wf, message);
-    }
-
-    private boolean printWFTaskDetails = false;
-
-    private void printTaskStatuses(Workflow wf, String message) {
-        if (printWFTaskDetails) {
-            System.out.println(message + " >>> Workflow status " + wf.getStatus().name());
-            wf.getTasks().forEach(t -> {
-                System.out.println("Task " + String.format("%-15s", t.getTaskType()) + "\t" + String.format("%-15s", t.getReferenceTaskName()) + "\t" + String.format("%-15s", t.getWorkflowTask().getType()) + "\t" + t.getSeq() + "\t" + t.getStatus() + "\t" + t.getTaskId());
-            });
-            System.out.println();
-        }
-    }
->>>>>>> 8281b452
 }