{
    "annotationProcessor": {
        "org.springframework.boot:spring-boot-configuration-processor": {
            "locked": "2.6.6"
        }
    },
    "compileClasspath": {
        "org.apache.logging.log4j:log4j-api": {
            "locked": "2.17.1"
        },
        "org.apache.logging.log4j:log4j-core": {
            "locked": "2.17.1"
        },
        "org.apache.logging.log4j:log4j-jul": {
            "locked": "2.17.1"
        },
        "org.apache.logging.log4j:log4j-slf4j-impl": {
            "locked": "2.17.1"
        },
        "org.apache.logging.log4j:log4j-web": {
            "locked": "2.17.1"
        }
    },
    "runtimeClasspath": {
        "org.apache.logging.log4j:log4j-api": {
            "locked": "2.17.1"
        },
        "org.apache.logging.log4j:log4j-core": {
            "locked": "2.17.1"
        },
        "org.apache.logging.log4j:log4j-jul": {
            "locked": "2.17.1"
        },
        "org.apache.logging.log4j:log4j-slf4j-impl": {
            "locked": "2.17.1"
        },
        "org.apache.logging.log4j:log4j-web": {
            "locked": "2.17.1"
        }
    },
    "testCompileClasspath": {
        "com.fasterxml.jackson.core:jackson-core": {
            "locked": "2.13.2"
        },
        "com.fasterxml.jackson.core:jackson-databind": {
            "locked": "2.13.2.2"
        },
        "com.google.guava:guava": {
            "locked": "30.0-jre"
        },
        "com.google.protobuf:protobuf-java": {
            "locked": "3.13.0"
        },
        "com.netflix.conductor:conductor-cassandra-persistence": {
            "project": true
        },
        "com.netflix.conductor:conductor-client": {
            "project": true
        },
        "com.netflix.conductor:conductor-common": {
            "project": true
        },
        "com.netflix.conductor:conductor-core": {
            "project": true
        },
        "com.netflix.conductor:conductor-es6-persistence": {
            "project": true
        },
        "com.netflix.conductor:conductor-grpc-client": {
            "project": true
        },
        "com.netflix.conductor:conductor-grpc-server": {
            "project": true
        },
        "com.netflix.conductor:conductor-http-task": {
            "project": true
        },
        "com.netflix.conductor:conductor-json-jq-task": {
            "project": true
        },
        "com.netflix.conductor:conductor-redis-persistence": {
            "project": true
        },
        "com.netflix.conductor:conductor-rest": {
            "project": true
        },
        "com.netflix.conductor:conductor-server": {
            "project": true
        },
        "com.netflix.dyno-queues:dyno-queues-redis": {
            "locked": "2.0.20"
        },
<<<<<<< HEAD
        "com.rabbitmq:amqp-client": {
            "locked": "5.14.0"
=======
        "com.netflix.dyno:dyno-contrib": {
            "locked": "1.7.2-rc2",
            "transitive": [
                "com.netflix.dyno:dyno-demo",
                "com.netflix.dyno:dyno-jedis",
                "com.netflix.dyno:dyno-memcache"
            ]
        },
        "com.netflix.dyno:dyno-core": {
            "locked": "1.7.2-rc2",
            "transitive": [
                "com.netflix.dyno-queues:dyno-queues-core",
                "com.netflix.dyno-queues:dyno-queues-redis",
                "com.netflix.dyno:dyno-contrib",
                "com.netflix.dyno:dyno-demo",
                "com.netflix.dyno:dyno-jedis",
                "com.netflix.dyno:dyno-memcache",
                "com.netflix.dyno:dyno-recipes"
            ]
        },
        "com.netflix.dyno:dyno-demo": {
            "locked": "1.7.2-rc2",
            "transitive": [
                "com.netflix.dyno-queues:dyno-queues-redis"
            ]
        },
        "com.netflix.dyno:dyno-jedis": {
            "locked": "1.7.2-rc2",
            "transitive": [
                "com.netflix.dyno-queues:dyno-queues-redis",
                "com.netflix.dyno:dyno-demo",
                "com.netflix.dyno:dyno-recipes"
            ]
        },
        "com.netflix.dyno:dyno-memcache": {
            "locked": "1.7.2-rc2",
            "transitive": [
                "com.netflix.dyno:dyno-demo"
            ]
        },
        "com.netflix.dyno:dyno-recipes": {
            "locked": "1.7.2-rc2",
            "transitive": [
                "com.netflix.dyno:dyno-demo"
            ]
        },
        "com.netflix.eureka:eureka-client": {
            "locked": "1.8.6",
            "transitive": [
                "com.netflix.dyno-queues:dyno-queues-redis",
                "com.netflix.dyno:dyno-contrib"
            ]
        },
        "com.netflix.servo:servo-core": {
            "locked": "0.12.17",
            "transitive": [
                "com.netflix.dyno-queues:dyno-queues-redis",
                "com.netflix.dyno:dyno-contrib"
            ]
        },
        "com.sun.jersey:jersey-core": {
            "locked": "1.19.1",
            "transitive": [
                "com.netflix.dyno:dyno-contrib",
                "com.netflix.dyno:dyno-core",
                "com.netflix.dyno:dyno-demo",
                "com.netflix.dyno:dyno-jedis",
                "com.netflix.dyno:dyno-memcache",
                "com.netflix.dyno:dyno-recipes"
            ]
        },
        "com.tdunning:t-digest": {
            "locked": "3.2",
            "transitive": [
                "org.elasticsearch:elasticsearch"
            ]
        },
        "com.thoughtworks.qdox:qdox": {
            "locked": "1.12.1",
            "transitive": [
                "org.codehaus.groovy:groovy-docgenerator"
            ]
        },
        "com.vaadin.external.google:android-json": {
            "locked": "0.0.20131108.vaadin1",
            "transitive": [
                "org.skyscreamer:jsonassert"
            ]
        },
        "commons-cli:commons-cli": {
            "locked": "1.4",
            "transitive": [
                "com.netflix.dyno:dyno-demo",
                "org.codehaus.groovy:groovy-cli-commons"
            ]
        },
        "commons-codec:commons-codec": {
            "locked": "1.14",
            "transitive": [
                "org.apache.httpcomponents:httpclient",
                "org.elasticsearch.client:elasticsearch-rest-client"
            ]
        },
        "commons-io:commons-io": {
            "locked": "2.4",
            "transitive": [
                "com.netflix.dyno:dyno-core"
            ]
        },
        "commons-logging:commons-logging": {
            "locked": "1.2",
            "transitive": [
                "org.apache.httpcomponents:httpclient",
                "org.elasticsearch.client:elasticsearch-rest-client"
            ]
        },
        "info.picocli:picocli": {
            "locked": "4.3.2",
            "transitive": [
                "org.codehaus.groovy:groovy-cli-picocli"
            ]
        },
        "jakarta.activation:jakarta.activation-api": {
            "locked": "1.2.2",
            "transitive": [
                "jakarta.xml.bind:jakarta.xml.bind-api"
            ]
        },
        "jakarta.annotation:jakarta.annotation-api": {
            "locked": "1.3.5",
            "transitive": [
                "org.springframework.boot:spring-boot-starter"
            ]
        },
        "jakarta.xml.bind:jakarta.xml.bind-api": {
            "locked": "2.3.3",
            "transitive": [
                "org.springframework.boot:spring-boot-starter-test"
            ]
        },
        "javax.inject:javax.inject": {
            "locked": "1",
            "transitive": [
                "com.google.inject:guice"
            ]
        },
        "javax.ws.rs:jsr311-api": {
            "locked": "1.1.1",
            "transitive": [
                "com.sun.jersey:jersey-core"
            ]
        },
        "jline:jline": {
            "locked": "2.14.6",
            "transitive": [
                "org.codehaus.groovy:groovy-groovysh"
            ]
        },
        "joda-time:joda-time": {
            "locked": "2.10.1",
            "transitive": [
                "com.netflix.dyno:dyno-contrib",
                "com.netflix.dyno:dyno-core",
                "com.netflix.dyno:dyno-demo",
                "com.netflix.dyno:dyno-jedis",
                "com.netflix.dyno:dyno-memcache",
                "com.netflix.dyno:dyno-recipes",
                "org.elasticsearch:elasticsearch"
            ]
>>>>>>> bc9df66c
        },
        "junit:junit": {
            "locked": "4.13.2"
        },
        "org.apache.commons:commons-lang3": {
            "locked": "3.12.0"
        },
        "org.apache.logging.log4j:log4j-api": {
            "locked": "2.17.1"
        },
        "org.apache.logging.log4j:log4j-core": {
            "locked": "2.17.1"
        },
        "org.apache.logging.log4j:log4j-jul": {
            "locked": "2.17.1"
        },
        "org.apache.logging.log4j:log4j-slf4j-impl": {
            "locked": "2.17.1"
        },
        "org.apache.logging.log4j:log4j-web": {
            "locked": "2.17.1"
        },
        "org.codehaus.groovy:groovy-all": {
            "locked": "2.5.13"
        },
        "org.elasticsearch.client:elasticsearch-rest-client": {
            "locked": "6.8.12"
        },
        "org.elasticsearch.client:elasticsearch-rest-high-level-client": {
            "locked": "6.8.12"
        },
<<<<<<< HEAD
=======
        "org.elasticsearch.plugin:aggs-matrix-stats-client": {
            "locked": "6.8.12",
            "transitive": [
                "org.elasticsearch.client:elasticsearch-rest-high-level-client"
            ]
        },
        "org.elasticsearch.plugin:lang-mustache-client": {
            "locked": "6.8.12",
            "transitive": [
                "org.elasticsearch.client:elasticsearch-rest-high-level-client"
            ]
        },
        "org.elasticsearch.plugin:parent-join-client": {
            "locked": "6.8.12",
            "transitive": [
                "org.elasticsearch.client:elasticsearch-rest-high-level-client"
            ]
        },
        "org.elasticsearch.plugin:rank-eval-client": {
            "locked": "6.8.12",
            "transitive": [
                "org.elasticsearch.client:elasticsearch-rest-high-level-client"
            ]
        },
        "org.elasticsearch:elasticsearch": {
            "locked": "6.8.12",
            "transitive": [
                "org.elasticsearch.client:elasticsearch-rest-high-level-client"
            ]
        },
        "org.elasticsearch:elasticsearch-cli": {
            "locked": "6.8.12",
            "transitive": [
                "org.elasticsearch:elasticsearch"
            ]
        },
        "org.elasticsearch:elasticsearch-core": {
            "locked": "6.8.12",
            "transitive": [
                "org.elasticsearch:elasticsearch",
                "org.elasticsearch:elasticsearch-cli",
                "org.elasticsearch:elasticsearch-x-content"
            ]
        },
        "org.elasticsearch:elasticsearch-secure-sm": {
            "locked": "6.8.12",
            "transitive": [
                "org.elasticsearch:elasticsearch"
            ]
        },
        "org.elasticsearch:elasticsearch-x-content": {
            "locked": "6.8.12",
            "transitive": [
                "org.elasticsearch:elasticsearch"
            ]
        },
        "org.elasticsearch:jna": {
            "locked": "5.5.0",
            "transitive": [
                "org.elasticsearch:elasticsearch"
            ]
        },
        "org.hamcrest:hamcrest": {
            "locked": "2.2",
            "transitive": [
                "org.hamcrest:hamcrest-core",
                "org.springframework.boot:spring-boot-starter-test"
            ]
        },
        "org.hamcrest:hamcrest-core": {
            "locked": "2.2",
            "transitive": [
                "junit:junit"
            ]
        },
        "org.hdrhistogram:HdrHistogram": {
            "locked": "2.1.9",
            "transitive": [
                "org.elasticsearch:elasticsearch"
            ]
        },
        "org.junit.jupiter:junit-jupiter": {
            "locked": "5.6.3",
            "transitive": [
                "org.springframework.boot:spring-boot-starter-test"
            ]
        },
        "org.junit.jupiter:junit-jupiter-api": {
            "locked": "5.6.3",
            "transitive": [
                "org.codehaus.groovy:groovy-test-junit5",
                "org.junit.jupiter:junit-jupiter",
                "org.junit.jupiter:junit-jupiter-params"
            ]
        },
        "org.junit.jupiter:junit-jupiter-params": {
            "locked": "5.6.3",
            "transitive": [
                "org.junit.jupiter:junit-jupiter"
            ]
        },
        "org.junit.platform:junit-platform-commons": {
            "locked": "1.6.3",
            "transitive": [
                "org.junit.jupiter:junit-jupiter-api",
                "org.junit.platform:junit-platform-engine"
            ]
        },
        "org.junit.platform:junit-platform-engine": {
            "locked": "1.6.3",
            "transitive": [
                "org.junit.platform:junit-platform-launcher",
                "org.junit.vintage:junit-vintage-engine"
            ]
        },
        "org.junit.platform:junit-platform-launcher": {
            "locked": "1.6.3",
            "transitive": [
                "org.codehaus.groovy:groovy-test-junit5"
            ]
        },
        "org.junit.vintage:junit-vintage-engine": {
            "locked": "5.6.3",
            "transitive": [
                "org.springframework.boot:spring-boot-starter-test"
            ]
        },
        "org.junit:junit-bom": {
            "locked": "5.6.3",
            "transitive": [
                "org.junit.jupiter:junit-jupiter",
                "org.junit.jupiter:junit-jupiter-api",
                "org.junit.jupiter:junit-jupiter-params",
                "org.junit.platform:junit-platform-commons",
                "org.junit.platform:junit-platform-engine",
                "org.junit.platform:junit-platform-launcher",
                "org.junit.vintage:junit-vintage-engine"
            ]
        },
        "org.mockito:mockito-core": {
            "locked": "3.3.3",
            "transitive": [
                "org.mockito:mockito-junit-jupiter",
                "org.springframework.boot:spring-boot-starter-test"
            ]
        },
        "org.mockito:mockito-junit-jupiter": {
            "locked": "3.3.3",
            "transitive": [
                "org.springframework.boot:spring-boot-starter-test"
            ]
        },
        "org.objenesis:objenesis": {
            "locked": "2.6",
            "transitive": [
                "org.mockito:mockito-core"
            ]
        },
        "org.opentest4j:opentest4j": {
            "locked": "1.2.0",
            "transitive": [
                "org.junit.jupiter:junit-jupiter-api",
                "org.junit.platform:junit-platform-engine"
            ]
        },
        "org.ow2.asm:asm": {
            "locked": "5.0.4",
            "transitive": [
                "net.minidev:accessors-smart"
            ]
        },
        "org.projectlombok:lombok": {
            "locked": "1.18.20",
            "transitive": [
                "com.netflix.dyno:dyno-jedis"
            ]
        },
        "org.rnorth.duct-tape:duct-tape": {
            "locked": "1.0.8",
            "transitive": [
                "org.testcontainers:testcontainers"
            ]
        },
        "org.rnorth.visible-assertions:visible-assertions": {
            "locked": "2.1.2",
            "transitive": [
                "org.testcontainers:testcontainers"
            ]
        },
        "org.skyscreamer:jsonassert": {
            "locked": "1.5.0",
            "transitive": [
                "org.springframework.boot:spring-boot-starter-test"
            ]
        },
        "org.slf4j:jul-to-slf4j": {
            "locked": "1.7.30",
            "transitive": [
                "org.springframework.boot:spring-boot-starter-log4j2",
                "org.springframework.boot:spring-boot-starter-logging"
            ]
        },
        "org.slf4j:slf4j-api": {
            "locked": "1.7.30",
            "transitive": [
                "com.github.docker-java:docker-java-api",
                "com.github.docker-java:docker-java-transport-zerodep",
                "com.jayway.jsonpath:json-path",
                "com.netflix.dyno:dyno-contrib",
                "com.netflix.dyno:dyno-core",
                "com.netflix.dyno:dyno-demo",
                "com.netflix.dyno:dyno-jedis",
                "com.netflix.dyno:dyno-memcache",
                "com.netflix.dyno:dyno-recipes",
                "org.apache.logging.log4j:log4j-slf4j-impl",
                "org.slf4j:jul-to-slf4j",
                "org.testcontainers:testcontainers",
                "redis.clients:jedis"
            ]
        },
>>>>>>> bc9df66c
        "org.spockframework:spock-core": {
            "locked": "1.3-groovy-2.5"
        },
        "org.spockframework:spock-spring": {
            "locked": "1.3-groovy-2.5"
        },
        "org.springframework.boot:spring-boot-starter-log4j2": {
            "locked": "2.6.6"
        },
        "org.springframework.boot:spring-boot-starter-test": {
<<<<<<< HEAD
            "locked": "2.6.6"
        },
        "org.springframework:spring-web": {
            "locked": "5.3.18"
=======
            "locked": "2.3.12.RELEASE"
        },
        "org.springframework.boot:spring-boot-test": {
            "locked": "2.3.12.RELEASE",
            "transitive": [
                "org.springframework.boot:spring-boot-starter-test",
                "org.springframework.boot:spring-boot-test-autoconfigure"
            ]
        },
        "org.springframework.boot:spring-boot-test-autoconfigure": {
            "locked": "2.3.12.RELEASE",
            "transitive": [
                "org.springframework.boot:spring-boot-starter-test"
            ]
        },
        "org.springframework.retry:spring-retry": {
            "locked": "1.2.5.RELEASE"
        },
        "org.springframework:spring-aop": {
            "locked": "5.2.15.RELEASE",
            "transitive": [
                "org.springframework:spring-context"
            ]
        },
        "org.springframework:spring-beans": {
            "locked": "5.2.15.RELEASE",
            "transitive": [
                "org.springframework:spring-aop",
                "org.springframework:spring-context",
                "org.springframework:spring-web"
            ]
        },
        "org.springframework:spring-context": {
            "locked": "5.2.15.RELEASE",
            "transitive": [
                "org.springframework.boot:spring-boot"
            ]
        },
        "org.springframework:spring-core": {
            "locked": "5.2.15.RELEASE",
            "transitive": [
                "org.springframework.boot:spring-boot",
                "org.springframework.boot:spring-boot-starter",
                "org.springframework.boot:spring-boot-starter-test",
                "org.springframework.retry:spring-retry",
                "org.springframework:spring-aop",
                "org.springframework:spring-beans",
                "org.springframework:spring-context",
                "org.springframework:spring-expression",
                "org.springframework:spring-test",
                "org.springframework:spring-web"
            ]
        },
        "org.springframework:spring-expression": {
            "locked": "5.2.15.RELEASE",
            "transitive": [
                "org.springframework:spring-context"
            ]
        },
        "org.springframework:spring-jcl": {
            "locked": "5.2.15.RELEASE",
            "transitive": [
                "org.springframework:spring-core"
            ]
        },
        "org.springframework:spring-test": {
            "locked": "5.2.15.RELEASE",
            "transitive": [
                "org.springframework.boot:spring-boot-starter-test"
            ]
        },
        "org.springframework:spring-web": {
            "locked": "5.2.15.RELEASE"
>>>>>>> bc9df66c
        },
        "org.testcontainers:elasticsearch": {
            "locked": "1.15.3"
        },
<<<<<<< HEAD
        "org.testcontainers:mysql": {
            "locked": "1.15.3"
        },
        "org.testcontainers:postgresql": {
            "locked": "1.15.3"
=======
        "org.testcontainers:testcontainers": {
            "locked": "1.15.3",
            "transitive": [
                "org.testcontainers:elasticsearch"
            ]
        },
        "org.xmlunit:xmlunit-core": {
            "locked": "2.7.0",
            "transitive": [
                "org.springframework.boot:spring-boot-starter-test"
            ]
        },
        "org.yaml:snakeyaml": {
            "locked": "1.26",
            "transitive": [
                "org.elasticsearch:elasticsearch-x-content",
                "org.springframework.boot:spring-boot-starter"
            ]
>>>>>>> bc9df66c
        },
        "redis.clients:jedis": {
            "locked": "3.3.0"
        }
    },
    "testRuntimeClasspath": {
        "com.amazonaws:aws-java-sdk-core": {
            "firstLevelTransitive": [
                "com.netflix.conductor:conductor-client"
            ],
            "locked": "1.11.86"
        },
        "com.amazonaws:aws-java-sdk-s3": {
<<<<<<< HEAD
            "firstLevelTransitive": [
                "com.netflix.conductor:conductor-contribs"
            ],
            "locked": "1.11.86"
        },
        "com.amazonaws:aws-java-sdk-sqs": {
            "firstLevelTransitive": [
                "com.netflix.conductor:conductor-contribs"
            ],
            "locked": "1.11.86"
=======
            "locked": "1.11.86",
            "transitive": [
                "com.netflix.conductor:conductor-awss3-storage"
            ]
        },
        "com.amazonaws:aws-java-sdk-sqs": {
            "locked": "1.11.86",
            "transitive": [
                "com.netflix.conductor:conductor-awssqs-event-queue"
            ]
        },
        "com.amazonaws:jmespath-java": {
            "locked": "1.11.86",
            "transitive": [
                "com.amazonaws:aws-java-sdk-kms",
                "com.amazonaws:aws-java-sdk-s3",
                "com.amazonaws:aws-java-sdk-sqs"
            ]
        },
        "com.beust:jcommander": {
            "locked": "1.72",
            "transitive": [
                "org.testng:testng"
            ]
        },
        "com.carrotsearch:hppc": {
            "locked": "0.7.1",
            "transitive": [
                "org.elasticsearch:elasticsearch"
            ]
>>>>>>> bc9df66c
        },
        "com.datastax.cassandra:cassandra-driver-core": {
            "firstLevelTransitive": [
                "com.netflix.conductor:conductor-cassandra-persistence"
            ],
            "locked": "3.10.2"
        },
        "com.fasterxml.jackson.core:jackson-annotations": {
            "firstLevelTransitive": [
                "com.netflix.conductor:conductor-core"
            ],
            "locked": "2.13.2"
        },
        "com.fasterxml.jackson.core:jackson-core": {
            "firstLevelTransitive": [
                "com.netflix.conductor:conductor-common",
                "com.netflix.conductor:conductor-core",
<<<<<<< HEAD
                "com.netflix.conductor:conductor-mysql-persistence",
                "com.netflix.conductor:conductor-postgres-persistence"
            ],
            "locked": "2.13.2"
=======
                "com.netflix.eureka:eureka-client",
                "org.elasticsearch:elasticsearch-x-content",
                "org.redisson:redisson",
                "org.webjars:webjars-locator-core"
            ]
>>>>>>> bc9df66c
        },
        "com.fasterxml.jackson.core:jackson-databind": {
            "firstLevelTransitive": [
                "com.netflix.conductor:conductor-common",
                "com.netflix.conductor:conductor-core",
<<<<<<< HEAD
                "com.netflix.conductor:conductor-mysql-persistence",
                "com.netflix.conductor:conductor-postgres-persistence"
            ],
            "locked": "2.13.2.2"
=======
                "com.netflix.dyno-queues:dyno-queues-redis",
                "com.netflix.eureka:eureka-client",
                "io.swagger.core.v3:swagger-core",
                "net.thisptr:jackson-jq",
                "org.redisson:redisson",
                "org.springframework.boot:spring-boot-actuator-autoconfigure",
                "org.springframework.boot:spring-boot-starter-json"
            ]
        },
        "com.fasterxml.jackson.dataformat:jackson-dataformat-cbor": {
            "locked": "2.11.4",
            "transitive": [
                "com.amazonaws:aws-java-sdk-core",
                "org.elasticsearch:elasticsearch-x-content"
            ]
        },
        "com.fasterxml.jackson.dataformat:jackson-dataformat-smile": {
            "locked": "2.11.4",
            "transitive": [
                "org.elasticsearch:elasticsearch-x-content"
            ]
        },
        "com.fasterxml.jackson.dataformat:jackson-dataformat-yaml": {
            "locked": "2.11.4",
            "transitive": [
                "io.swagger.core.v3:swagger-core",
                "org.elasticsearch:elasticsearch-x-content",
                "org.redisson:redisson"
            ]
        },
        "com.fasterxml.jackson.datatype:jackson-datatype-jdk8": {
            "locked": "2.11.4",
            "transitive": [
                "org.springframework.boot:spring-boot-starter-json"
            ]
>>>>>>> bc9df66c
        },
        "com.fasterxml.jackson.datatype:jackson-datatype-jsr310": {
            "firstLevelTransitive": [
                "com.netflix.conductor:conductor-client"
            ],
            "locked": "2.13.2"
        },
        "com.fasterxml.jackson.jaxrs:jackson-jaxrs-json-provider": {
            "firstLevelTransitive": [
                "com.netflix.conductor:conductor-client"
<<<<<<< HEAD
            ],
            "locked": "2.13.2"
        },
        "com.github.rholder:guava-retrying": {
            "firstLevelTransitive": [
                "com.netflix.conductor:conductor-common"
            ],
            "locked": "2.0.0"
        },
        "com.google.guava:guava": {
            "firstLevelTransitive": [
                "com.netflix.conductor:conductor-client",
                "com.netflix.conductor:conductor-contribs",
                "com.netflix.conductor:conductor-core",
                "com.netflix.conductor:conductor-es6-persistence",
                "com.netflix.conductor:conductor-grpc-client",
                "com.netflix.conductor:conductor-mysql-persistence",
                "com.netflix.conductor:conductor-postgres-persistence"
            ],
            "locked": "30.0-jre"
=======
            ]
        },
        "com.fasterxml.jackson.module:jackson-module-jaxb-annotations": {
            "locked": "2.11.4",
            "transitive": [
                "com.fasterxml.jackson.jaxrs:jackson-jaxrs-json-provider"
            ]
        },
        "com.fasterxml.jackson.module:jackson-module-parameter-names": {
            "locked": "2.11.4",
            "transitive": [
                "org.springframework.boot:spring-boot-starter-json"
            ]
        },
        "com.fasterxml:classmate": {
            "locked": "1.5.1",
            "transitive": [
                "org.hibernate.validator:hibernate-validator"
            ]
        },
        "com.github.andrewoma.dexx:dexx-collections": {
            "locked": "0.2",
            "transitive": [
                "com.github.vlsi.compactmap:compactmap"
            ]
        },
        "com.github.ben-manes.caffeine:caffeine": {
            "locked": "2.8.8",
            "transitive": [
                "com.netflix.conductor:conductor-core",
                "com.netflix.conductor:conductor-json-jq-task"
            ]
        },
        "com.github.docker-java:docker-java-api": {
            "locked": "3.2.8",
            "transitive": [
                "org.testcontainers:testcontainers"
            ]
        },
        "com.github.docker-java:docker-java-transport": {
            "locked": "3.2.8",
            "transitive": [
                "com.github.docker-java:docker-java-transport-zerodep"
            ]
        },
        "com.github.docker-java:docker-java-transport-zerodep": {
            "locked": "3.2.8",
            "transitive": [
                "org.testcontainers:testcontainers"
            ]
        },
        "com.github.jnr:jffi": {
            "locked": "1.2.16",
            "transitive": [
                "com.github.jnr:jnr-ffi"
            ]
        },
        "com.github.jnr:jnr-constants": {
            "locked": "0.9.9",
            "transitive": [
                "com.github.jnr:jnr-posix"
            ]
        },
        "com.github.jnr:jnr-ffi": {
            "locked": "2.1.7",
            "transitive": [
                "com.datastax.cassandra:cassandra-driver-core",
                "com.github.jnr:jnr-posix"
            ]
        },
        "com.github.jnr:jnr-posix": {
            "locked": "3.0.44",
            "transitive": [
                "com.datastax.cassandra:cassandra-driver-core"
            ]
        },
        "com.github.jnr:jnr-x86asm": {
            "locked": "1.0.2",
            "transitive": [
                "com.github.jnr:jnr-ffi"
            ]
        },
        "com.github.spullara.mustache.java:compiler": {
            "locked": "0.9.3",
            "transitive": [
                "org.elasticsearch.plugin:lang-mustache-client"
            ]
        },
        "com.github.vlsi.compactmap:compactmap": {
            "locked": "2.0",
            "transitive": [
                "com.netflix.eureka:eureka-client"
            ]
        },
        "com.google.android:annotations": {
            "locked": "4.1.1.4",
            "transitive": [
                "io.grpc:grpc-core"
            ]
        },
        "com.google.api.grpc:proto-google-common-protos": {
            "locked": "2.0.1",
            "transitive": [
                "io.grpc:grpc-protobuf"
            ]
        },
        "com.google.code.findbugs:jsr305": {
            "locked": "3.0.2",
            "transitive": [
                "com.google.guava:guava",
                "com.google.protobuf:protobuf-java-util",
                "com.netflix.archaius:archaius-core",
                "com.netflix.eureka:eureka-client",
                "com.netflix.netflix-commons:netflix-infix",
                "io.grpc:grpc-api",
                "io.grpc:grpc-protobuf",
                "io.grpc:grpc-protobuf-lite"
            ]
        },
        "com.google.code.gson:gson": {
            "locked": "2.8.7",
            "transitive": [
                "com.ecwid.consul:consul-api",
                "com.google.protobuf:protobuf-java-util",
                "com.netflix.dyno:dyno-recipes",
                "com.netflix.netflix-commons:netflix-infix",
                "io.grpc:grpc-core"
            ]
        },
        "com.google.errorprone:error_prone_annotations": {
            "locked": "2.10.0",
            "transitive": [
                "com.github.ben-manes.caffeine:caffeine",
                "com.google.guava:guava",
                "com.google.protobuf:protobuf-java-util",
                "io.grpc:grpc-api",
                "io.grpc:grpc-core",
                "io.grpc:grpc-netty",
                "io.grpc:grpc-services",
                "io.grpc:grpc-stub"
            ]
        },
        "com.google.guava:failureaccess": {
            "locked": "1.0.1",
            "transitive": [
                "com.google.guava:guava"
            ]
        },
        "com.google.guava:guava": {
            "locked": "30.0-jre",
            "transitive": [
                "com.datastax.cassandra:cassandra-driver-core",
                "com.google.inject:guice",
                "com.google.protobuf:protobuf-java-util",
                "com.netflix.archaius:archaius-core",
                "com.netflix.conductor:conductor-awssqs-event-queue",
                "com.netflix.conductor:conductor-es6-persistence",
                "com.netflix.conductor:conductor-grpc-client",
                "com.netflix.netflix-commons:netflix-infix",
                "com.netflix.servo:servo-core",
                "io.grpc:grpc-api",
                "io.grpc:grpc-core",
                "io.grpc:grpc-netty",
                "io.grpc:grpc-protobuf",
                "io.grpc:grpc-protobuf-lite",
                "io.grpc:grpc-services",
                "io.grpc:grpc-stub"
            ]
        },
        "com.google.guava:listenablefuture": {
            "locked": "9999.0-empty-to-avoid-conflict-with-guava",
            "transitive": [
                "com.google.guava:guava"
            ]
        },
        "com.google.inject:guice": {
            "locked": "4.1.0",
            "transitive": [
                "com.netflix.dyno-queues:dyno-queues-redis",
                "com.netflix.dyno:dyno-contrib",
                "com.netflix.eureka:eureka-client"
            ]
        },
        "com.google.j2objc:j2objc-annotations": {
            "locked": "1.3",
            "transitive": [
                "com.google.guava:guava",
                "com.google.protobuf:protobuf-java-util"
            ]
>>>>>>> bc9df66c
        },
        "com.google.protobuf:protobuf-java": {
            "firstLevelTransitive": [
                "com.netflix.conductor:conductor-common",
                "com.netflix.conductor:conductor-core",
                "com.netflix.conductor:conductor-grpc",
<<<<<<< HEAD
                "com.netflix.conductor:conductor-grpc-client"
            ],
            "locked": "3.13.0"
=======
                "com.netflix.conductor:conductor-grpc-client",
                "io.grpc:grpc-protobuf"
            ]
        },
        "com.google.protobuf:protobuf-java-util": {
            "locked": "3.19.2",
            "transitive": [
                "io.grpc:grpc-services"
            ]
        },
        "com.googlecode.json-simple:json-simple": {
            "locked": "1.1",
            "transitive": [
                "com.netflix.dyno:dyno-contrib",
                "com.netflix.dyno:dyno-core",
                "com.netflix.dyno:dyno-demo",
                "com.netflix.dyno:dyno-jedis",
                "com.netflix.dyno:dyno-memcache",
                "com.netflix.dyno:dyno-recipes"
            ]
>>>>>>> bc9df66c
        },
        "com.jayway.jsonpath:json-path": {
            "firstLevelTransitive": [
                "com.netflix.conductor:conductor-core"
            ],
            "locked": "2.6.0"
        },
        "com.netflix.conductor:conductor-annotations": {
            "firstLevelTransitive": [
                "com.netflix.conductor:conductor-common"
            ],
            "project": true
        },
        "com.netflix.conductor:conductor-awss3-storage": {
            "project": true,
            "transitive": [
                "com.netflix.conductor:conductor-server"
            ]
        },
        "com.netflix.conductor:conductor-awssqs-event-queue": {
            "project": true,
            "transitive": [
                "com.netflix.conductor:conductor-server"
            ]
        },
        "com.netflix.conductor:conductor-cassandra-persistence": {
            "firstLevelTransitive": [
                "com.netflix.conductor:conductor-server"
            ],
            "project": true
        },
        "com.netflix.conductor:conductor-client": {
            "project": true
        },
        "com.netflix.conductor:conductor-common": {
<<<<<<< HEAD
            "firstLevelTransitive": [
=======
            "project": true,
            "transitive": [
                "com.netflix.conductor:conductor-awss3-storage",
                "com.netflix.conductor:conductor-awssqs-event-queue",
>>>>>>> bc9df66c
                "com.netflix.conductor:conductor-cassandra-persistence",
                "com.netflix.conductor:conductor-client",
                "com.netflix.conductor:conductor-core",
                "com.netflix.conductor:conductor-es6-persistence",
                "com.netflix.conductor:conductor-grpc",
                "com.netflix.conductor:conductor-grpc-client",
                "com.netflix.conductor:conductor-grpc-server",
                "com.netflix.conductor:conductor-http-task",
                "com.netflix.conductor:conductor-json-jq-task",
                "com.netflix.conductor:conductor-redis-concurrency-limit",
                "com.netflix.conductor:conductor-redis-persistence",
                "com.netflix.conductor:conductor-rest"
            ],
            "project": true
        },
<<<<<<< HEAD
        "com.netflix.conductor:conductor-contribs": {
            "firstLevelTransitive": [
                "com.netflix.conductor:conductor-server"
            ],
            "project": true
        },
        "com.netflix.conductor:conductor-core": {
            "firstLevelTransitive": [
=======
        "com.netflix.conductor:conductor-core": {
            "project": true,
            "transitive": [
                "com.netflix.conductor:conductor-awss3-storage",
                "com.netflix.conductor:conductor-awssqs-event-queue",
>>>>>>> bc9df66c
                "com.netflix.conductor:conductor-cassandra-persistence",
                "com.netflix.conductor:conductor-es6-persistence",
                "com.netflix.conductor:conductor-grpc-server",
                "com.netflix.conductor:conductor-http-task",
                "com.netflix.conductor:conductor-json-jq-task",
                "com.netflix.conductor:conductor-redis-concurrency-limit",
                "com.netflix.conductor:conductor-redis-lock",
                "com.netflix.conductor:conductor-redis-persistence",
                "com.netflix.conductor:conductor-rest",
                "com.netflix.conductor:conductor-server"
            ],
            "project": true
        },
        "com.netflix.conductor:conductor-es6-persistence": {
            "firstLevelTransitive": [
                "com.netflix.conductor:conductor-server"
            ],
            "project": true
        },
<<<<<<< HEAD
        "com.netflix.conductor:conductor-es7-persistence": {
            "firstLevelTransitive": [
                "com.netflix.conductor:conductor-server"
            ],
            "project": true
        },
=======
>>>>>>> bc9df66c
        "com.netflix.conductor:conductor-grpc": {
            "firstLevelTransitive": [
                "com.netflix.conductor:conductor-grpc-client",
                "com.netflix.conductor:conductor-grpc-server"
            ],
            "project": true
        },
        "com.netflix.conductor:conductor-grpc-client": {
            "project": true
        },
        "com.netflix.conductor:conductor-grpc-server": {
            "firstLevelTransitive": [
                "com.netflix.conductor:conductor-server"
            ],
            "project": true
        },
<<<<<<< HEAD
        "com.netflix.conductor:conductor-mysql-persistence": {
            "firstLevelTransitive": [
=======
        "com.netflix.conductor:conductor-http-task": {
            "project": true,
            "transitive": [
>>>>>>> bc9df66c
                "com.netflix.conductor:conductor-server"
            ],
            "project": true
        },
<<<<<<< HEAD
        "com.netflix.conductor:conductor-postgres-external-storage": {
            "firstLevelTransitive": [
=======
        "com.netflix.conductor:conductor-json-jq-task": {
            "project": true,
            "transitive": [
>>>>>>> bc9df66c
                "com.netflix.conductor:conductor-server"
            ],
            "project": true
        },
<<<<<<< HEAD
        "com.netflix.conductor:conductor-postgres-persistence": {
            "firstLevelTransitive": [
=======
        "com.netflix.conductor:conductor-redis-concurrency-limit": {
            "project": true,
            "transitive": [
>>>>>>> bc9df66c
                "com.netflix.conductor:conductor-server"
            ],
            "project": true
        },
        "com.netflix.conductor:conductor-redis-lock": {
            "firstLevelTransitive": [
                "com.netflix.conductor:conductor-server"
            ],
            "project": true
        },
        "com.netflix.conductor:conductor-redis-persistence": {
            "firstLevelTransitive": [
                "com.netflix.conductor:conductor-server"
            ],
            "project": true
        },
        "com.netflix.conductor:conductor-rest": {
            "firstLevelTransitive": [
                "com.netflix.conductor:conductor-server"
            ],
            "project": true
        },
        "com.netflix.conductor:conductor-server": {
            "project": true
        },
        "com.netflix.dyno-queues:dyno-queues-redis": {
            "firstLevelTransitive": [
                "com.netflix.conductor:conductor-redis-persistence"
            ],
            "locked": "2.0.20"
        },
        "com.netflix.eureka:eureka-client": {
            "firstLevelTransitive": [
                "com.netflix.conductor:conductor-client"
            ],
            "locked": "1.10.10"
        },
        "com.netflix.runtime:health-api": {
            "firstLevelTransitive": [
                "com.netflix.conductor:conductor-rest"
            ],
            "locked": "1.1.4"
        },
        "com.netflix.spectator:spectator-api": {
            "firstLevelTransitive": [
                "com.netflix.conductor:conductor-client",
                "com.netflix.conductor:conductor-core"
<<<<<<< HEAD
            ],
            "locked": "0.122.0"
        },
        "com.netflix.spectator:spectator-reg-metrics3": {
            "firstLevelTransitive": [
                "com.netflix.conductor:conductor-contribs"
            ],
            "locked": "0.122.0"
        },
        "com.netflix.spectator:spectator-reg-micrometer": {
            "firstLevelTransitive": [
                "com.netflix.conductor:conductor-contribs",
                "com.netflix.conductor:conductor-server"
            ],
            "locked": "0.122.0"
        },
        "com.rabbitmq:amqp-client": {
            "firstLevelTransitive": [
                "com.netflix.conductor:conductor-contribs",
                "com.netflix.conductor:conductor-server"
            ],
            "locked": "5.14.0"
=======
            ]
>>>>>>> bc9df66c
        },
        "com.spotify:completable-futures": {
            "firstLevelTransitive": [
                "com.netflix.conductor:conductor-core"
            ],
            "locked": "0.3.3"
        },
        "com.sun.jersey:jersey-client": {
            "firstLevelTransitive": [
                "com.netflix.conductor:conductor-client"
            ],
            "locked": "1.19.4"
        },
        "com.thoughtworks.xstream:xstream": {
<<<<<<< HEAD
            "firstLevelTransitive": [
                "com.netflix.conductor:conductor-redis-persistence"
            ],
            "locked": "1.4.19"
=======
            "locked": "1.4.19",
            "transitive": [
                "com.netflix.conductor:conductor-redis-persistence",
                "com.netflix.eureka:eureka-client"
            ]
        },
        "com.vaadin.external.google:android-json": {
            "locked": "0.0.20131108.vaadin1",
            "transitive": [
                "org.skyscreamer:jsonassert"
            ]
        },
        "commons-cli:commons-cli": {
            "locked": "1.4",
            "transitive": [
                "com.netflix.dyno:dyno-demo",
                "org.codehaus.groovy:groovy-cli-commons"
            ]
        },
        "commons-codec:commons-codec": {
            "locked": "1.14",
            "transitive": [
                "org.apache.httpcomponents:httpclient",
                "org.elasticsearch.client:elasticsearch-rest-client"
            ]
        },
        "commons-configuration:commons-configuration": {
            "locked": "1.10",
            "transitive": [
                "com.netflix.archaius:archaius-core",
                "com.netflix.eureka:eureka-client"
            ]
>>>>>>> bc9df66c
        },
        "commons-io:commons-io": {
            "firstLevelTransitive": [
                "com.netflix.conductor:conductor-client",
                "com.netflix.conductor:conductor-core",
<<<<<<< HEAD
                "com.netflix.conductor:conductor-es6-persistence"
            ],
            "locked": "2.7"
        },
        "io.grpc:grpc-netty": {
            "firstLevelTransitive": [
=======
                "com.netflix.conductor:conductor-es6-persistence",
                "com.netflix.dyno:dyno-core"
            ]
        },
        "commons-jxpath:commons-jxpath": {
            "locked": "1.3",
            "transitive": [
                "com.netflix.netflix-commons:netflix-infix"
            ]
        },
        "commons-lang:commons-lang": {
            "locked": "2.6",
            "transitive": [
                "commons-configuration:commons-configuration"
            ]
        },
        "commons-logging:commons-logging": {
            "locked": "1.2",
            "transitive": [
                "com.amazonaws:aws-java-sdk-core",
                "commons-configuration:commons-configuration",
                "org.apache.httpcomponents:httpclient",
                "org.elasticsearch.client:elasticsearch-rest-client"
            ]
        },
        "info.picocli:picocli": {
            "locked": "4.3.2",
            "transitive": [
                "org.codehaus.groovy:groovy-cli-picocli"
            ]
        },
        "io.dropwizard.metrics:metrics-core": {
            "locked": "4.1.22",
            "transitive": [
                "com.datastax.cassandra:cassandra-driver-core"
            ]
        },
        "io.github.classgraph:classgraph": {
            "locked": "4.8.143",
            "transitive": [
                "org.springdoc:springdoc-openapi-ui"
            ]
        },
        "io.github.x-stream:mxparser": {
            "locked": "1.2.2",
            "transitive": [
                "com.thoughtworks.xstream:xstream"
            ]
        },
        "io.grpc:grpc-api": {
            "locked": "1.46.0",
            "transitive": [
                "io.grpc:grpc-core",
                "io.grpc:grpc-protobuf",
                "io.grpc:grpc-protobuf-lite",
                "io.grpc:grpc-stub"
            ]
        },
        "io.grpc:grpc-context": {
            "locked": "1.46.0",
            "transitive": [
                "io.grpc:grpc-api"
            ]
        },
        "io.grpc:grpc-core": {
            "locked": "1.46.0",
            "transitive": [
                "io.grpc:grpc-netty",
                "io.grpc:grpc-services"
            ]
        },
        "io.grpc:grpc-netty": {
            "locked": "1.46.0",
            "transitive": [
>>>>>>> bc9df66c
                "com.netflix.conductor:conductor-grpc-client",
                "com.netflix.conductor:conductor-grpc-server"
            ],
            "locked": "1.45.1"
        },
        "io.grpc:grpc-protobuf": {
<<<<<<< HEAD
            "firstLevelTransitive": [
                "com.netflix.conductor:conductor-grpc",
                "com.netflix.conductor:conductor-grpc-client"
            ],
            "locked": "1.45.1"
        },
        "io.grpc:grpc-services": {
            "firstLevelTransitive": [
=======
            "locked": "1.46.0",
            "transitive": [
                "com.netflix.conductor:conductor-grpc",
                "com.netflix.conductor:conductor-grpc-client",
                "io.grpc:grpc-services"
            ]
        },
        "io.grpc:grpc-protobuf-lite": {
            "locked": "1.46.0",
            "transitive": [
                "io.grpc:grpc-protobuf"
            ]
        },
        "io.grpc:grpc-services": {
            "locked": "1.46.0",
            "transitive": [
>>>>>>> bc9df66c
                "com.netflix.conductor:conductor-grpc-server"
            ],
            "locked": "1.45.1"
        },
        "io.grpc:grpc-stub": {
<<<<<<< HEAD
            "firstLevelTransitive": [
                "com.netflix.conductor:conductor-grpc",
                "com.netflix.conductor:conductor-grpc-client"
            ],
            "locked": "1.45.1"
        },
        "io.micrometer:micrometer-registry-datadog": {
            "firstLevelTransitive": [
                "com.netflix.conductor:conductor-server"
            ],
            "locked": "1.8.4"
        },
        "io.micrometer:micrometer-registry-prometheus": {
            "firstLevelTransitive": [
                "com.netflix.conductor:conductor-contribs"
            ],
            "locked": "1.8.4"
        },
        "io.nats:java-nats-streaming": {
            "firstLevelTransitive": [
                "com.netflix.conductor:conductor-contribs"
            ],
            "locked": "0.5.0"
        },
        "io.prometheus:simpleclient": {
            "firstLevelTransitive": [
                "com.netflix.conductor:conductor-contribs"
            ],
            "locked": "0.12.0"
        },
        "io.reactivex:rxjava": {
            "firstLevelTransitive": [
                "com.netflix.conductor:conductor-contribs",
=======
            "locked": "1.46.0",
            "transitive": [
                "com.netflix.conductor:conductor-grpc",
                "com.netflix.conductor:conductor-grpc-client",
                "io.grpc:grpc-services"
            ]
        },
        "io.micrometer:micrometer-core": {
            "locked": "1.5.14",
            "transitive": [
                "org.springframework.boot:spring-boot-starter-actuator"
            ]
        },
        "io.netty:netty-buffer": {
            "locked": "4.1.65.Final",
            "transitive": [
                "io.netty:netty-codec",
                "io.netty:netty-codec-dns",
                "io.netty:netty-codec-http",
                "io.netty:netty-codec-http2",
                "io.netty:netty-codec-socks",
                "io.netty:netty-handler",
                "io.netty:netty-handler-proxy",
                "io.netty:netty-resolver-dns",
                "io.netty:netty-transport",
                "org.elasticsearch.plugin:transport-netty4-client",
                "org.redisson:redisson"
            ]
        },
        "io.netty:netty-codec": {
            "locked": "4.1.65.Final",
            "transitive": [
                "io.netty:netty-codec-dns",
                "io.netty:netty-codec-http",
                "io.netty:netty-codec-http2",
                "io.netty:netty-codec-socks",
                "io.netty:netty-handler",
                "io.netty:netty-handler-proxy",
                "io.netty:netty-resolver-dns",
                "org.elasticsearch.plugin:transport-netty4-client",
                "org.redisson:redisson"
            ]
        },
        "io.netty:netty-codec-dns": {
            "locked": "4.1.65.Final",
            "transitive": [
                "io.netty:netty-resolver-dns"
            ]
        },
        "io.netty:netty-codec-http": {
            "locked": "4.1.65.Final",
            "transitive": [
                "io.netty:netty-codec-http2",
                "io.netty:netty-handler-proxy",
                "org.elasticsearch.plugin:transport-netty4-client"
            ]
        },
        "io.netty:netty-codec-http2": {
            "locked": "4.1.65.Final",
            "transitive": [
                "io.grpc:grpc-netty"
            ]
        },
        "io.netty:netty-codec-socks": {
            "locked": "4.1.65.Final",
            "transitive": [
                "io.netty:netty-handler-proxy"
            ]
        },
        "io.netty:netty-common": {
            "locked": "4.1.65.Final",
            "transitive": [
                "io.netty:netty-buffer",
                "io.netty:netty-codec",
                "io.netty:netty-codec-dns",
                "io.netty:netty-codec-http",
                "io.netty:netty-codec-http2",
                "io.netty:netty-codec-socks",
                "io.netty:netty-handler",
                "io.netty:netty-handler-proxy",
                "io.netty:netty-resolver",
                "io.netty:netty-resolver-dns",
                "io.netty:netty-transport",
                "org.elasticsearch.plugin:transport-netty4-client",
                "org.redisson:redisson"
            ]
        },
        "io.netty:netty-handler": {
            "locked": "4.1.65.Final",
            "transitive": [
                "com.datastax.cassandra:cassandra-driver-core",
                "io.netty:netty-codec-http",
                "io.netty:netty-codec-http2",
                "io.netty:netty-resolver-dns",
                "org.elasticsearch.plugin:transport-netty4-client",
                "org.redisson:redisson"
            ]
        },
        "io.netty:netty-handler-proxy": {
            "locked": "4.1.65.Final",
            "transitive": [
                "io.grpc:grpc-netty"
            ]
        },
        "io.netty:netty-resolver": {
            "locked": "4.1.65.Final",
            "transitive": [
                "io.netty:netty-handler",
                "io.netty:netty-resolver-dns",
                "io.netty:netty-transport",
                "org.elasticsearch.plugin:transport-netty4-client"
            ]
        },
        "io.netty:netty-resolver-dns": {
            "locked": "4.1.65.Final",
            "transitive": [
                "org.redisson:redisson"
            ]
        },
        "io.netty:netty-transport": {
            "locked": "4.1.65.Final",
            "transitive": [
                "io.netty:netty-codec",
                "io.netty:netty-codec-dns",
                "io.netty:netty-codec-http",
                "io.netty:netty-codec-http2",
                "io.netty:netty-codec-socks",
                "io.netty:netty-handler",
                "io.netty:netty-handler-proxy",
                "io.netty:netty-resolver-dns",
                "org.elasticsearch.plugin:transport-netty4-client",
                "org.redisson:redisson"
            ]
        },
        "io.perfmark:perfmark-api": {
            "locked": "0.25.0",
            "transitive": [
                "io.grpc:grpc-core",
                "io.grpc:grpc-netty"
            ]
        },
        "io.projectreactor:reactor-core": {
            "locked": "3.3.17.RELEASE",
            "transitive": [
                "org.redisson:redisson"
            ]
        },
        "io.reactivex.rxjava2:rxjava": {
            "locked": "2.2.21",
            "transitive": [
                "org.redisson:redisson"
            ]
        },
        "io.reactivex:rxjava": {
            "locked": "1.3.8",
            "transitive": [
                "com.netflix.conductor:conductor-awssqs-event-queue",
>>>>>>> bc9df66c
                "com.netflix.conductor:conductor-core"
            ],
            "locked": "1.3.8"
        },
        "jakarta.activation:jakarta.activation-api": {
            "firstLevelTransitive": [
                "com.netflix.conductor:conductor-core"
            ],
            "locked": "1.2.2"
        },
        "jakarta.xml.bind:jakarta.xml.bind-api": {
            "firstLevelTransitive": [
                "com.netflix.conductor:conductor-core"
            ],
            "locked": "2.3.3"
        },
        "javax.annotation:javax.annotation-api": {
            "firstLevelTransitive": [
                "com.netflix.conductor:conductor-grpc"
            ],
            "locked": "1.3.2"
        },
        "javax.ws.rs:jsr311-api": {
<<<<<<< HEAD
            "firstLevelTransitive": [
                "com.netflix.conductor:conductor-contribs"
            ],
            "locked": "1.1.1"
=======
            "locked": "1.1.1",
            "transitive": [
                "com.netflix.conductor:conductor-http-task",
                "com.netflix.eureka:eureka-client",
                "com.sun.jersey:jersey-core"
            ]
        },
        "jline:jline": {
            "locked": "2.14.6",
            "transitive": [
                "org.codehaus.groovy:groovy-groovysh"
            ]
        },
        "joda-time:joda-time": {
            "locked": "2.10.1",
            "transitive": [
                "com.amazonaws:aws-java-sdk-core",
                "com.netflix.dyno:dyno-contrib",
                "com.netflix.dyno:dyno-core",
                "com.netflix.dyno:dyno-demo",
                "com.netflix.dyno:dyno-jedis",
                "com.netflix.dyno:dyno-memcache",
                "com.netflix.dyno:dyno-recipes",
                "com.netflix.netflix-commons:netflix-infix",
                "org.elasticsearch:elasticsearch"
            ]
>>>>>>> bc9df66c
        },
        "junit:junit": {
            "locked": "4.13.2"
        },
<<<<<<< HEAD
        "mysql:mysql-connector-java": {
            "firstLevelTransitive": [
                "com.netflix.conductor:conductor-mysql-persistence"
            ],
            "locked": "8.0.28"
        },
        "net.thisptr:jackson-jq": {
            "firstLevelTransitive": [
                "com.netflix.conductor:conductor-contribs"
            ],
            "locked": "0.0.13"
=======
        "net.bytebuddy:byte-buddy": {
            "locked": "1.10.22",
            "transitive": [
                "org.mockito:mockito-core",
                "org.redisson:redisson"
            ]
        },
        "net.bytebuddy:byte-buddy-agent": {
            "locked": "1.10.22",
            "transitive": [
                "org.mockito:mockito-core"
            ]
        },
        "net.java.dev.jna:jna": {
            "locked": "5.8.0",
            "transitive": [
                "com.github.docker-java:docker-java-transport-zerodep",
                "org.rnorth.visible-assertions:visible-assertions"
            ]
        },
        "net.minidev:accessors-smart": {
            "locked": "2.3.1",
            "transitive": [
                "net.minidev:json-smart"
            ]
        },
        "net.minidev:json-smart": {
            "locked": "2.3.1",
            "transitive": [
                "com.jayway.jsonpath:json-path"
            ]
        },
        "net.sf.jopt-simple:jopt-simple": {
            "locked": "5.0.2",
            "transitive": [
                "org.elasticsearch:elasticsearch-cli"
            ]
        },
        "net.thisptr:jackson-jq": {
            "locked": "0.0.13",
            "transitive": [
                "com.netflix.conductor:conductor-json-jq-task"
            ]
        },
        "org.antlr:antlr-runtime": {
            "locked": "3.4",
            "transitive": [
                "com.netflix.netflix-commons:netflix-infix"
            ]
        },
        "org.antlr:stringtemplate": {
            "locked": "3.2.1",
            "transitive": [
                "org.antlr:antlr-runtime"
            ]
        },
        "org.apache.ant:ant": {
            "locked": "1.9.15",
            "transitive": [
                "org.apache.ant:ant-junit",
                "org.codehaus.groovy:groovy-ant"
            ]
        },
        "org.apache.ant:ant-antlr": {
            "locked": "1.9.15",
            "transitive": [
                "org.codehaus.groovy:groovy-ant"
            ]
        },
        "org.apache.ant:ant-junit": {
            "locked": "1.9.15",
            "transitive": [
                "org.codehaus.groovy:groovy-ant"
            ]
        },
        "org.apache.ant:ant-launcher": {
            "locked": "1.9.15",
            "transitive": [
                "org.apache.ant:ant",
                "org.codehaus.groovy:groovy-ant"
            ]
>>>>>>> bc9df66c
        },
        "org.apache.bval:bval-jsr": {
            "firstLevelTransitive": [
                "com.netflix.conductor:conductor-common",
                "com.netflix.conductor:conductor-core"
            ],
            "locked": "2.0.5"
        },
        "org.apache.commons:commons-lang3": {
<<<<<<< HEAD
            "firstLevelTransitive": [
=======
            "locked": "3.10",
            "transitive": [
                "com.netflix.conductor:conductor-awss3-storage",
                "com.netflix.conductor:conductor-awssqs-event-queue",
>>>>>>> bc9df66c
                "com.netflix.conductor:conductor-cassandra-persistence",
                "com.netflix.conductor:conductor-client",
                "com.netflix.conductor:conductor-common",
                "com.netflix.conductor:conductor-core",
                "com.netflix.conductor:conductor-es6-persistence",
                "com.netflix.conductor:conductor-grpc-client",
                "com.netflix.conductor:conductor-grpc-server",
<<<<<<< HEAD
                "com.netflix.conductor:conductor-mysql-persistence",
                "com.netflix.conductor:conductor-postgres-persistence",
                "com.netflix.conductor:conductor-redis-lock"
            ],
            "locked": "3.12.0"
        },
        "org.apache.kafka:kafka-clients": {
            "firstLevelTransitive": [
                "com.netflix.conductor:conductor-contribs"
            ],
            "locked": "3.0.1"
        },
=======
                "com.netflix.conductor:conductor-redis-concurrency-limit",
                "com.netflix.conductor:conductor-redis-lock",
                "com.netflix.dyno:dyno-contrib",
                "com.netflix.dyno:dyno-core",
                "io.swagger.core.v3:swagger-core"
            ]
        },
        "org.apache.commons:commons-math": {
            "locked": "2.2",
            "transitive": [
                "com.netflix.dyno:dyno-core",
                "com.netflix.netflix-commons:netflix-eventbus"
            ]
        },
        "org.apache.commons:commons-pool2": {
            "locked": "2.8.1",
            "transitive": [
                "redis.clients:jedis"
            ]
        },
        "org.apache.httpcomponents:httpasyncclient": {
            "locked": "4.1.4",
            "transitive": [
                "org.elasticsearch.client:elasticsearch-rest-client"
            ]
        },
        "org.apache.httpcomponents:httpclient": {
            "locked": "4.5.13",
            "transitive": [
                "com.amazonaws:aws-java-sdk-core",
                "com.netflix.dyno:dyno-contrib",
                "com.netflix.dyno:dyno-core",
                "com.netflix.dyno:dyno-demo",
                "com.netflix.dyno:dyno-jedis",
                "com.netflix.dyno:dyno-memcache",
                "com.netflix.dyno:dyno-recipes",
                "com.netflix.eureka:eureka-client",
                "com.sun.jersey.contribs:jersey-apache-client4",
                "org.elasticsearch.client:elasticsearch-rest-client"
            ]
        },
        "org.apache.httpcomponents:httpcore": {
            "locked": "4.4.14",
            "transitive": [
                "org.apache.httpcomponents:httpclient",
                "org.elasticsearch.client:elasticsearch-rest-client"
            ]
        },
        "org.apache.httpcomponents:httpcore-nio": {
            "locked": "4.4.14",
            "transitive": [
                "org.elasticsearch.client:elasticsearch-rest-client"
            ]
        },
>>>>>>> bc9df66c
        "org.apache.logging.log4j:log4j-api": {
            "firstLevelTransitive": [
                "com.netflix.conductor:conductor-annotations",
                "com.netflix.conductor:conductor-awss3-storage",
                "com.netflix.conductor:conductor-awssqs-event-queue",
                "com.netflix.conductor:conductor-cassandra-persistence",
                "com.netflix.conductor:conductor-client",
                "com.netflix.conductor:conductor-common",
                "com.netflix.conductor:conductor-core",
                "com.netflix.conductor:conductor-es6-persistence",
                "com.netflix.conductor:conductor-grpc",
                "com.netflix.conductor:conductor-grpc-client",
                "com.netflix.conductor:conductor-grpc-server",
                "com.netflix.conductor:conductor-http-task",
                "com.netflix.conductor:conductor-json-jq-task",
                "com.netflix.conductor:conductor-redis-concurrency-limit",
                "com.netflix.conductor:conductor-redis-lock",
                "com.netflix.conductor:conductor-redis-persistence",
                "com.netflix.conductor:conductor-rest",
                "com.netflix.conductor:conductor-server"
            ],
            "locked": "2.17.1"
        },
        "org.apache.logging.log4j:log4j-core": {
            "firstLevelTransitive": [
                "com.netflix.conductor:conductor-annotations",
                "com.netflix.conductor:conductor-awss3-storage",
                "com.netflix.conductor:conductor-awssqs-event-queue",
                "com.netflix.conductor:conductor-cassandra-persistence",
                "com.netflix.conductor:conductor-client",
                "com.netflix.conductor:conductor-common",
                "com.netflix.conductor:conductor-core",
                "com.netflix.conductor:conductor-es6-persistence",
                "com.netflix.conductor:conductor-grpc",
                "com.netflix.conductor:conductor-grpc-client",
                "com.netflix.conductor:conductor-grpc-server",
                "com.netflix.conductor:conductor-http-task",
                "com.netflix.conductor:conductor-json-jq-task",
                "com.netflix.conductor:conductor-redis-concurrency-limit",
                "com.netflix.conductor:conductor-redis-lock",
                "com.netflix.conductor:conductor-redis-persistence",
                "com.netflix.conductor:conductor-rest",
                "com.netflix.conductor:conductor-server"
            ],
            "locked": "2.17.1"
        },
        "org.apache.logging.log4j:log4j-jul": {
            "firstLevelTransitive": [
                "com.netflix.conductor:conductor-annotations",
                "com.netflix.conductor:conductor-awss3-storage",
                "com.netflix.conductor:conductor-awssqs-event-queue",
                "com.netflix.conductor:conductor-cassandra-persistence",
                "com.netflix.conductor:conductor-client",
                "com.netflix.conductor:conductor-common",
                "com.netflix.conductor:conductor-core",
                "com.netflix.conductor:conductor-es6-persistence",
                "com.netflix.conductor:conductor-grpc",
                "com.netflix.conductor:conductor-grpc-client",
                "com.netflix.conductor:conductor-grpc-server",
                "com.netflix.conductor:conductor-http-task",
                "com.netflix.conductor:conductor-json-jq-task",
                "com.netflix.conductor:conductor-redis-concurrency-limit",
                "com.netflix.conductor:conductor-redis-lock",
                "com.netflix.conductor:conductor-redis-persistence",
                "com.netflix.conductor:conductor-rest",
                "com.netflix.conductor:conductor-server"
            ],
            "locked": "2.17.1"
        },
        "org.apache.logging.log4j:log4j-slf4j-impl": {
            "firstLevelTransitive": [
                "com.netflix.conductor:conductor-annotations",
                "com.netflix.conductor:conductor-awss3-storage",
                "com.netflix.conductor:conductor-awssqs-event-queue",
                "com.netflix.conductor:conductor-cassandra-persistence",
                "com.netflix.conductor:conductor-client",
                "com.netflix.conductor:conductor-common",
                "com.netflix.conductor:conductor-core",
                "com.netflix.conductor:conductor-es6-persistence",
                "com.netflix.conductor:conductor-grpc",
                "com.netflix.conductor:conductor-grpc-client",
                "com.netflix.conductor:conductor-grpc-server",
                "com.netflix.conductor:conductor-http-task",
                "com.netflix.conductor:conductor-json-jq-task",
                "com.netflix.conductor:conductor-redis-concurrency-limit",
                "com.netflix.conductor:conductor-redis-lock",
                "com.netflix.conductor:conductor-redis-persistence",
                "com.netflix.conductor:conductor-rest",
                "com.netflix.conductor:conductor-server"
            ],
            "locked": "2.17.1"
        },
        "org.apache.logging.log4j:log4j-web": {
            "firstLevelTransitive": [
                "com.netflix.conductor:conductor-annotations",
                "com.netflix.conductor:conductor-awss3-storage",
                "com.netflix.conductor:conductor-awssqs-event-queue",
                "com.netflix.conductor:conductor-cassandra-persistence",
                "com.netflix.conductor:conductor-client",
                "com.netflix.conductor:conductor-common",
                "com.netflix.conductor:conductor-core",
                "com.netflix.conductor:conductor-es6-persistence",
                "com.netflix.conductor:conductor-grpc",
                "com.netflix.conductor:conductor-grpc-client",
                "com.netflix.conductor:conductor-grpc-server",
                "com.netflix.conductor:conductor-http-task",
                "com.netflix.conductor:conductor-json-jq-task",
                "com.netflix.conductor:conductor-redis-concurrency-limit",
                "com.netflix.conductor:conductor-redis-lock",
                "com.netflix.conductor:conductor-redis-persistence",
                "com.netflix.conductor:conductor-rest",
                "com.netflix.conductor:conductor-server"
<<<<<<< HEAD
            ],
            "locked": "2.17.1"
=======
            ]
        },
        "org.apache.lucene:lucene-analyzers-common": {
            "locked": "7.7.3",
            "transitive": [
                "org.elasticsearch:elasticsearch"
            ]
        },
        "org.apache.lucene:lucene-backward-codecs": {
            "locked": "7.7.3",
            "transitive": [
                "org.elasticsearch:elasticsearch"
            ]
        },
        "org.apache.lucene:lucene-core": {
            "locked": "7.7.3",
            "transitive": [
                "org.elasticsearch:elasticsearch"
            ]
        },
        "org.apache.lucene:lucene-grouping": {
            "locked": "7.7.3",
            "transitive": [
                "org.elasticsearch:elasticsearch"
            ]
        },
        "org.apache.lucene:lucene-highlighter": {
            "locked": "7.7.3",
            "transitive": [
                "org.elasticsearch:elasticsearch"
            ]
        },
        "org.apache.lucene:lucene-join": {
            "locked": "7.7.3",
            "transitive": [
                "org.elasticsearch:elasticsearch"
            ]
        },
        "org.apache.lucene:lucene-memory": {
            "locked": "7.7.3",
            "transitive": [
                "org.elasticsearch:elasticsearch"
            ]
        },
        "org.apache.lucene:lucene-misc": {
            "locked": "7.7.3",
            "transitive": [
                "org.elasticsearch:elasticsearch"
            ]
        },
        "org.apache.lucene:lucene-queries": {
            "locked": "7.7.3",
            "transitive": [
                "org.elasticsearch:elasticsearch"
            ]
        },
        "org.apache.lucene:lucene-queryparser": {
            "locked": "7.7.3",
            "transitive": [
                "org.elasticsearch:elasticsearch"
            ]
        },
        "org.apache.lucene:lucene-sandbox": {
            "locked": "7.7.3",
            "transitive": [
                "org.elasticsearch:elasticsearch"
            ]
        },
        "org.apache.lucene:lucene-spatial": {
            "locked": "7.7.3",
            "transitive": [
                "org.elasticsearch:elasticsearch"
            ]
        },
        "org.apache.lucene:lucene-spatial-extras": {
            "locked": "7.7.3",
            "transitive": [
                "org.elasticsearch:elasticsearch"
            ]
        },
        "org.apache.lucene:lucene-spatial3d": {
            "locked": "7.7.3",
            "transitive": [
                "org.elasticsearch:elasticsearch"
            ]
        },
        "org.apache.lucene:lucene-suggest": {
            "locked": "7.7.3",
            "transitive": [
                "org.elasticsearch:elasticsearch"
            ]
        },
        "org.apache.tomcat.embed:tomcat-embed-core": {
            "locked": "9.0.46",
            "transitive": [
                "org.apache.tomcat.embed:tomcat-embed-websocket",
                "org.springframework.boot:spring-boot-starter-tomcat"
            ]
        },
        "org.apache.tomcat.embed:tomcat-embed-websocket": {
            "locked": "9.0.46",
            "transitive": [
                "org.springframework.boot:spring-boot-starter-tomcat"
            ]
        },
        "org.apiguardian:apiguardian-api": {
            "locked": "1.1.0",
            "transitive": [
                "org.junit.jupiter:junit-jupiter-api",
                "org.junit.jupiter:junit-jupiter-engine",
                "org.junit.jupiter:junit-jupiter-params",
                "org.junit.platform:junit-platform-commons",
                "org.junit.platform:junit-platform-engine",
                "org.junit.vintage:junit-vintage-engine"
            ]
        },
        "org.assertj:assertj-core": {
            "locked": "3.16.1",
            "transitive": [
                "org.springframework.boot:spring-boot-starter-test"
            ]
        },
        "org.checkerframework:checker-qual": {
            "locked": "3.8.0",
            "transitive": [
                "com.github.ben-manes.caffeine:caffeine",
                "com.google.guava:guava"
            ]
        },
        "org.codehaus.groovy:groovy": {
            "locked": "2.5.14",
            "transitive": [
                "org.codehaus.groovy:groovy-all",
                "org.codehaus.groovy:groovy-ant",
                "org.codehaus.groovy:groovy-cli-commons",
                "org.codehaus.groovy:groovy-cli-picocli",
                "org.codehaus.groovy:groovy-console",
                "org.codehaus.groovy:groovy-datetime",
                "org.codehaus.groovy:groovy-docgenerator",
                "org.codehaus.groovy:groovy-groovydoc",
                "org.codehaus.groovy:groovy-groovysh",
                "org.codehaus.groovy:groovy-jmx",
                "org.codehaus.groovy:groovy-json",
                "org.codehaus.groovy:groovy-jsr223",
                "org.codehaus.groovy:groovy-macro",
                "org.codehaus.groovy:groovy-nio",
                "org.codehaus.groovy:groovy-servlet",
                "org.codehaus.groovy:groovy-sql",
                "org.codehaus.groovy:groovy-swing",
                "org.codehaus.groovy:groovy-templates",
                "org.codehaus.groovy:groovy-test",
                "org.codehaus.groovy:groovy-test-junit5",
                "org.codehaus.groovy:groovy-testng",
                "org.codehaus.groovy:groovy-xml",
                "org.spockframework:spock-core",
                "org.spockframework:spock-spring"
            ]
>>>>>>> bc9df66c
        },
        "org.codehaus.groovy:groovy-all": {
            "locked": "2.5.13"
        },
        "org.elasticsearch.client:elasticsearch-rest-client": {
            "firstLevelTransitive": [
                "com.netflix.conductor:conductor-es6-persistence"
            ],
            "locked": "6.8.12"
        },
        "org.elasticsearch.client:elasticsearch-rest-high-level-client": {
            "firstLevelTransitive": [
                "com.netflix.conductor:conductor-es6-persistence"
            ],
            "locked": "6.8.12"
        },
        "org.elasticsearch.client:transport": {
            "firstLevelTransitive": [
                "com.netflix.conductor:conductor-es6-persistence"
            ],
            "locked": "6.8.12"
        },
<<<<<<< HEAD
        "org.flywaydb:flyway-core": {
            "firstLevelTransitive": [
                "com.netflix.conductor:conductor-mysql-persistence",
                "com.netflix.conductor:conductor-postgres-external-storage",
                "com.netflix.conductor:conductor-postgres-persistence"
            ],
            "locked": "8.0.5"
        },
=======
>>>>>>> bc9df66c
        "org.glassfish.jaxb:jaxb-runtime": {
            "firstLevelTransitive": [
                "com.netflix.conductor:conductor-server"
<<<<<<< HEAD
            ],
            "locked": "2.3.6"
        },
        "org.postgresql:postgresql": {
            "firstLevelTransitive": [
                "com.netflix.conductor:conductor-postgres-external-storage",
                "com.netflix.conductor:conductor-postgres-persistence"
            ],
            "locked": "42.3.3"
=======
            ]
        },
        "org.glassfish.jaxb:txw2": {
            "locked": "2.3.4",
            "transitive": [
                "org.glassfish.jaxb:jaxb-runtime"
            ]
        },
        "org.glassfish:jakarta.el": {
            "locked": "3.0.3",
            "transitive": [
                "org.springframework.boot:spring-boot-starter-tomcat",
                "org.springframework.boot:spring-boot-starter-validation"
            ]
        },
        "org.hamcrest:hamcrest": {
            "locked": "2.2",
            "transitive": [
                "org.hamcrest:hamcrest-core",
                "org.springframework.boot:spring-boot-starter-test"
            ]
        },
        "org.hamcrest:hamcrest-core": {
            "locked": "2.2",
            "transitive": [
                "junit:junit"
            ]
        },
        "org.hdrhistogram:HdrHistogram": {
            "locked": "2.1.12",
            "transitive": [
                "io.micrometer:micrometer-core",
                "org.elasticsearch:elasticsearch"
            ]
        },
        "org.hibernate.validator:hibernate-validator": {
            "locked": "6.1.7.Final",
            "transitive": [
                "org.springframework.boot:spring-boot-starter-validation"
            ]
        },
        "org.jboss.logging:jboss-logging": {
            "locked": "3.4.2.Final",
            "transitive": [
                "org.hibernate.validator:hibernate-validator"
            ]
        },
        "org.jboss.marshalling:jboss-marshalling": {
            "locked": "2.0.9.Final",
            "transitive": [
                "org.jboss.marshalling:jboss-marshalling-river"
            ]
        },
        "org.jboss.marshalling:jboss-marshalling-river": {
            "locked": "2.0.9.Final",
            "transitive": [
                "org.redisson:redisson"
            ]
        },
        "org.jodd:jodd-bean": {
            "locked": "5.0.13",
            "transitive": [
                "org.redisson:redisson"
            ]
        },
        "org.jodd:jodd-core": {
            "locked": "5.0.13",
            "transitive": [
                "org.jodd:jodd-bean"
            ]
        },
        "org.jruby.jcodings:jcodings": {
            "locked": "1.0.43",
            "transitive": [
                "org.jruby.joni:joni"
            ]
        },
        "org.jruby.joni:joni": {
            "locked": "2.1.27",
            "transitive": [
                "net.thisptr:jackson-jq"
            ]
        },
        "org.junit.jupiter:junit-jupiter": {
            "locked": "5.6.3",
            "transitive": [
                "org.springframework.boot:spring-boot-starter-test"
            ]
        },
        "org.junit.jupiter:junit-jupiter-api": {
            "locked": "5.6.3",
            "transitive": [
                "org.codehaus.groovy:groovy-test-junit5",
                "org.junit.jupiter:junit-jupiter",
                "org.junit.jupiter:junit-jupiter-engine",
                "org.junit.jupiter:junit-jupiter-params",
                "org.mockito:mockito-junit-jupiter"
            ]
        },
        "org.junit.jupiter:junit-jupiter-engine": {
            "locked": "5.6.3",
            "transitive": [
                "org.codehaus.groovy:groovy-test-junit5",
                "org.junit.jupiter:junit-jupiter"
            ]
        },
        "org.junit.jupiter:junit-jupiter-params": {
            "locked": "5.6.3",
            "transitive": [
                "org.junit.jupiter:junit-jupiter"
            ]
        },
        "org.junit.platform:junit-platform-commons": {
            "locked": "1.6.3",
            "transitive": [
                "org.junit.jupiter:junit-jupiter-api",
                "org.junit.platform:junit-platform-engine"
            ]
        },
        "org.junit.platform:junit-platform-engine": {
            "locked": "1.6.3",
            "transitive": [
                "org.junit.jupiter:junit-jupiter-engine",
                "org.junit.platform:junit-platform-launcher",
                "org.junit.vintage:junit-vintage-engine"
            ]
        },
        "org.junit.platform:junit-platform-launcher": {
            "locked": "1.6.3",
            "transitive": [
                "org.codehaus.groovy:groovy-test-junit5"
            ]
        },
        "org.junit.vintage:junit-vintage-engine": {
            "locked": "5.6.3",
            "transitive": [
                "org.springframework.boot:spring-boot-starter-test"
            ]
        },
        "org.junit:junit-bom": {
            "locked": "5.6.3",
            "transitive": [
                "org.junit.jupiter:junit-jupiter",
                "org.junit.jupiter:junit-jupiter-api",
                "org.junit.jupiter:junit-jupiter-engine",
                "org.junit.jupiter:junit-jupiter-params",
                "org.junit.platform:junit-platform-commons",
                "org.junit.platform:junit-platform-engine",
                "org.junit.platform:junit-platform-launcher",
                "org.junit.vintage:junit-vintage-engine"
            ]
        },
        "org.latencyutils:LatencyUtils": {
            "locked": "2.0.3",
            "transitive": [
                "io.micrometer:micrometer-core"
            ]
        },
        "org.luaj:luaj-jse": {
            "locked": "3.0",
            "transitive": [
                "org.rarefiedredis.redis:redis-java"
            ]
        },
        "org.mockito:mockito-core": {
            "locked": "3.3.3",
            "transitive": [
                "org.mockito:mockito-junit-jupiter",
                "org.springframework.boot:spring-boot-starter-test"
            ]
        },
        "org.mockito:mockito-junit-jupiter": {
            "locked": "3.3.3",
            "transitive": [
                "org.springframework.boot:spring-boot-starter-test"
            ]
        },
        "org.objenesis:objenesis": {
            "locked": "2.6",
            "transitive": [
                "org.mockito:mockito-core"
            ]
        },
        "org.opentest4j:opentest4j": {
            "locked": "1.2.0",
            "transitive": [
                "org.junit.jupiter:junit-jupiter-api",
                "org.junit.platform:junit-platform-engine"
            ]
        },
        "org.ow2.asm:asm": {
            "locked": "5.0.4",
            "transitive": [
                "com.github.jnr:jnr-ffi",
                "net.minidev:accessors-smart",
                "org.ow2.asm:asm-tree"
            ]
        },
        "org.ow2.asm:asm-analysis": {
            "locked": "5.0.3",
            "transitive": [
                "com.github.jnr:jnr-ffi"
            ]
        },
        "org.ow2.asm:asm-commons": {
            "locked": "5.0.3",
            "transitive": [
                "com.github.jnr:jnr-ffi"
            ]
        },
        "org.ow2.asm:asm-tree": {
            "locked": "5.0.3",
            "transitive": [
                "com.github.jnr:jnr-ffi",
                "org.ow2.asm:asm-analysis",
                "org.ow2.asm:asm-commons",
                "org.ow2.asm:asm-util"
            ]
        },
        "org.ow2.asm:asm-util": {
            "locked": "5.0.3",
            "transitive": [
                "com.github.jnr:jnr-ffi"
            ]
        },
        "org.projectlombok:lombok": {
            "locked": "1.18.20",
            "transitive": [
                "com.netflix.dyno:dyno-jedis"
            ]
>>>>>>> bc9df66c
        },
        "org.rarefiedredis.redis:redis-java": {
            "firstLevelTransitive": [
                "com.netflix.conductor:conductor-redis-persistence"
            ],
            "locked": "0.0.17"
        },
        "org.redisson:redisson": {
            "firstLevelTransitive": [
                "com.netflix.conductor:conductor-redis-lock"
            ],
            "locked": "3.13.3"
        },
        "org.slf4j:slf4j-api": {
            "firstLevelTransitive": [
                "com.netflix.conductor:conductor-client",
<<<<<<< HEAD
                "com.netflix.conductor:conductor-grpc-client"
            ],
            "locked": "1.7.36"
=======
                "com.netflix.conductor:conductor-grpc-client",
                "com.netflix.dyno:dyno-contrib",
                "com.netflix.dyno:dyno-core",
                "com.netflix.dyno:dyno-demo",
                "com.netflix.dyno:dyno-jedis",
                "com.netflix.dyno:dyno-memcache",
                "com.netflix.dyno:dyno-recipes",
                "com.netflix.netflix-commons:netflix-eventbus",
                "com.netflix.netflix-commons:netflix-infix",
                "com.netflix.servo:servo-core",
                "com.netflix.spectator:spectator-api",
                "io.dropwizard.metrics:metrics-core",
                "io.swagger.core.v3:swagger-core",
                "org.apache.logging.log4j:log4j-slf4j-impl",
                "org.redisson:redisson",
                "org.slf4j:jul-to-slf4j",
                "org.testcontainers:testcontainers",
                "org.webjars:webjars-locator-core",
                "redis.clients:jedis"
            ]
>>>>>>> bc9df66c
        },
        "org.spockframework:spock-core": {
            "locked": "1.3-groovy-2.5"
        },
        "org.spockframework:spock-spring": {
            "locked": "1.3-groovy-2.5"
        },
<<<<<<< HEAD
        "org.springdoc:springdoc-openapi-ui": {
            "firstLevelTransitive": [
                "com.netflix.conductor:conductor-postgres-external-storage",
                "com.netflix.conductor:conductor-rest",
                "com.netflix.conductor:conductor-server"
            ],
            "locked": "1.6.7"
        },
        "org.springframework.boot:spring-boot-starter": {
            "firstLevelTransitive": [
                "com.netflix.conductor:conductor-es7-persistence",
                "com.netflix.conductor:conductor-server"
            ],
            "locked": "2.6.6"
=======
        "org.springdoc:springdoc-openapi-common": {
            "locked": "1.6.8",
            "transitive": [
                "org.springdoc:springdoc-openapi-webmvc-core"
            ]
        },
        "org.springdoc:springdoc-openapi-ui": {
            "locked": "1.6.8",
            "transitive": [
                "com.netflix.conductor:conductor-rest",
                "com.netflix.conductor:conductor-server"
            ]
        },
        "org.springdoc:springdoc-openapi-webmvc-core": {
            "locked": "1.6.8",
            "transitive": [
                "org.springdoc:springdoc-openapi-ui"
            ]
        },
        "org.springframework.boot:spring-boot": {
            "locked": "2.3.12.RELEASE",
            "transitive": [
                "org.springframework.boot:spring-boot-actuator",
                "org.springframework.boot:spring-boot-actuator-autoconfigure",
                "org.springframework.boot:spring-boot-autoconfigure",
                "org.springframework.boot:spring-boot-starter",
                "org.springframework.boot:spring-boot-test",
                "org.springframework.boot:spring-boot-test-autoconfigure"
            ]
        },
        "org.springframework.boot:spring-boot-actuator": {
            "locked": "2.3.12.RELEASE",
            "transitive": [
                "org.springframework.boot:spring-boot-actuator-autoconfigure"
            ]
        },
        "org.springframework.boot:spring-boot-actuator-autoconfigure": {
            "locked": "2.3.12.RELEASE",
            "transitive": [
                "org.springframework.boot:spring-boot-starter-actuator"
            ]
        },
        "org.springframework.boot:spring-boot-autoconfigure": {
            "locked": "2.3.12.RELEASE",
            "transitive": [
                "org.springdoc:springdoc-openapi-common",
                "org.springframework.boot:spring-boot-actuator-autoconfigure",
                "org.springframework.boot:spring-boot-starter",
                "org.springframework.boot:spring-boot-test-autoconfigure"
            ]
        },
        "org.springframework.boot:spring-boot-starter": {
            "locked": "2.3.12.RELEASE",
            "transitive": [
                "com.netflix.conductor:conductor-server",
                "org.springframework.boot:spring-boot-starter-actuator",
                "org.springframework.boot:spring-boot-starter-json",
                "org.springframework.boot:spring-boot-starter-test",
                "org.springframework.boot:spring-boot-starter-validation",
                "org.springframework.boot:spring-boot-starter-web"
            ]
>>>>>>> bc9df66c
        },
        "org.springframework.boot:spring-boot-starter-actuator": {
            "firstLevelTransitive": [
                "com.netflix.conductor:conductor-server"
            ],
            "locked": "2.6.6"
        },
<<<<<<< HEAD
        "org.springframework.boot:spring-boot-starter-jdbc": {
            "firstLevelTransitive": [
                "com.netflix.conductor:conductor-mysql-persistence",
                "com.netflix.conductor:conductor-postgres-external-storage",
                "com.netflix.conductor:conductor-postgres-persistence"
            ],
            "locked": "2.6.6"
=======
        "org.springframework.boot:spring-boot-starter-json": {
            "locked": "2.3.12.RELEASE",
            "transitive": [
                "org.springframework.boot:spring-boot-starter-web"
            ]
>>>>>>> bc9df66c
        },
        "org.springframework.boot:spring-boot-starter-log4j2": {
            "firstLevelTransitive": [
                "com.netflix.conductor:conductor-server"
            ],
            "locked": "2.6.6"
        },
        "org.springframework.boot:spring-boot-starter-test": {
            "locked": "2.6.6"
        },
        "org.springframework.boot:spring-boot-starter-validation": {
            "firstLevelTransitive": [
                "com.netflix.conductor:conductor-server"
            ],
            "locked": "2.6.6"
        },
        "org.springframework.boot:spring-boot-starter-web": {
            "firstLevelTransitive": [
                "com.netflix.conductor:conductor-rest",
                "com.netflix.conductor:conductor-server"
<<<<<<< HEAD
            ],
            "locked": "2.6.6"
        },
        "org.springframework:spring-web": {
            "locked": "5.3.18"
=======
            ]
        },
        "org.springframework.boot:spring-boot-test": {
            "locked": "2.3.12.RELEASE",
            "transitive": [
                "org.springframework.boot:spring-boot-starter-test",
                "org.springframework.boot:spring-boot-test-autoconfigure"
            ]
        },
        "org.springframework.boot:spring-boot-test-autoconfigure": {
            "locked": "2.3.12.RELEASE",
            "transitive": [
                "org.springframework.boot:spring-boot-starter-test"
            ]
        },
        "org.springframework.retry:spring-retry": {
            "locked": "1.2.5.RELEASE",
            "transitive": [
                "com.netflix.conductor:conductor-server"
            ]
        },
        "org.springframework:spring-aop": {
            "locked": "5.2.15.RELEASE",
            "transitive": [
                "org.springframework:spring-context",
                "org.springframework:spring-webmvc"
            ]
        },
        "org.springframework:spring-beans": {
            "locked": "5.2.15.RELEASE",
            "transitive": [
                "org.springframework:spring-aop",
                "org.springframework:spring-context",
                "org.springframework:spring-web",
                "org.springframework:spring-webmvc"
            ]
        },
        "org.springframework:spring-context": {
            "locked": "5.2.15.RELEASE",
            "transitive": [
                "org.springframework.boot:spring-boot",
                "org.springframework:spring-webmvc"
            ]
        },
        "org.springframework:spring-core": {
            "locked": "5.2.15.RELEASE",
            "transitive": [
                "org.springframework.boot:spring-boot",
                "org.springframework.boot:spring-boot-starter",
                "org.springframework.boot:spring-boot-starter-test",
                "org.springframework.retry:spring-retry",
                "org.springframework:spring-aop",
                "org.springframework:spring-beans",
                "org.springframework:spring-context",
                "org.springframework:spring-expression",
                "org.springframework:spring-test",
                "org.springframework:spring-web",
                "org.springframework:spring-webmvc"
            ]
        },
        "org.springframework:spring-expression": {
            "locked": "5.2.15.RELEASE",
            "transitive": [
                "org.springframework:spring-context",
                "org.springframework:spring-webmvc"
            ]
        },
        "org.springframework:spring-jcl": {
            "locked": "5.2.15.RELEASE",
            "transitive": [
                "org.springframework:spring-core"
            ]
        },
        "org.springframework:spring-test": {
            "locked": "5.2.15.RELEASE",
            "transitive": [
                "org.springframework.boot:spring-boot-starter-test"
            ]
        },
        "org.springframework:spring-web": {
            "locked": "5.2.15.RELEASE",
            "transitive": [
                "org.springdoc:springdoc-openapi-common",
                "org.springframework.boot:spring-boot-starter-json",
                "org.springframework.boot:spring-boot-starter-web",
                "org.springframework:spring-webmvc"
            ]
        },
        "org.springframework:spring-webmvc": {
            "locked": "5.2.15.RELEASE",
            "transitive": [
                "org.springdoc:springdoc-openapi-webmvc-core",
                "org.springframework.boot:spring-boot-starter-web"
            ]
>>>>>>> bc9df66c
        },
        "org.testcontainers:elasticsearch": {
            "locked": "1.15.3"
        },
<<<<<<< HEAD
        "org.testcontainers:mysql": {
            "locked": "1.15.3"
        },
        "org.testcontainers:postgresql": {
            "locked": "1.15.3"
        },
        "redis.clients:jedis": {
            "firstLevelTransitive": [
                "com.netflix.conductor:conductor-redis-persistence"
            ],
            "locked": "3.3.0"
=======
        "org.testcontainers:testcontainers": {
            "locked": "1.15.3",
            "transitive": [
                "org.testcontainers:elasticsearch"
            ]
        },
        "org.testng:testng": {
            "locked": "6.13.1",
            "transitive": [
                "org.codehaus.groovy:groovy-testng"
            ]
        },
        "org.webjars:swagger-ui": {
            "locked": "4.10.3",
            "transitive": [
                "org.springdoc:springdoc-openapi-ui"
            ]
        },
        "org.webjars:webjars-locator-core": {
            "locked": "0.45",
            "transitive": [
                "org.springdoc:springdoc-openapi-ui"
            ]
        },
        "org.xmlunit:xmlunit-core": {
            "locked": "2.7.0",
            "transitive": [
                "org.springframework.boot:spring-boot-starter-test"
            ]
        },
        "org.yaml:snakeyaml": {
            "locked": "1.26",
            "transitive": [
                "com.fasterxml.jackson.dataformat:jackson-dataformat-yaml",
                "org.elasticsearch:elasticsearch-x-content",
                "org.redisson:redisson",
                "org.springframework.boot:spring-boot-starter"
            ]
        },
        "redis.clients:jedis": {
            "locked": "3.3.0",
            "transitive": [
                "com.netflix.conductor:conductor-redis-concurrency-limit",
                "com.netflix.conductor:conductor-redis-persistence",
                "com.netflix.dyno:dyno-jedis",
                "org.rarefiedredis.redis:redis-java"
            ]
        },
        "software.amazon.ion:ion-java": {
            "locked": "1.0.1",
            "transitive": [
                "com.amazonaws:aws-java-sdk-core"
            ]
        },
        "xmlpull:xmlpull": {
            "locked": "1.1.3.1",
            "transitive": [
                "io.github.x-stream:mxparser"
            ]
>>>>>>> bc9df66c
        }
    }
}<|MERGE_RESOLUTION|>--- conflicted
+++ resolved
@@ -1,15 +1,24 @@
 {
     "annotationProcessor": {
         "org.springframework.boot:spring-boot-configuration-processor": {
-            "locked": "2.6.6"
+            "locked": "2.3.12.RELEASE"
         }
     },
     "compileClasspath": {
         "org.apache.logging.log4j:log4j-api": {
-            "locked": "2.17.1"
+            "locked": "2.17.1",
+            "transitive": [
+                "org.apache.logging.log4j:log4j-core",
+                "org.apache.logging.log4j:log4j-jul",
+                "org.apache.logging.log4j:log4j-slf4j-impl",
+                "org.apache.logging.log4j:log4j-web"
+            ]
         },
         "org.apache.logging.log4j:log4j-core": {
-            "locked": "2.17.1"
+            "locked": "2.17.1",
+            "transitive": [
+                "org.apache.logging.log4j:log4j-web"
+            ]
         },
         "org.apache.logging.log4j:log4j-jul": {
             "locked": "2.17.1"
@@ -19,14 +28,30 @@
         },
         "org.apache.logging.log4j:log4j-web": {
             "locked": "2.17.1"
+        },
+        "org.slf4j:slf4j-api": {
+            "locked": "1.7.30",
+            "transitive": [
+                "org.apache.logging.log4j:log4j-slf4j-impl"
+            ]
         }
     },
     "runtimeClasspath": {
         "org.apache.logging.log4j:log4j-api": {
-            "locked": "2.17.1"
+            "locked": "2.17.1",
+            "transitive": [
+                "org.apache.logging.log4j:log4j-core",
+                "org.apache.logging.log4j:log4j-jul",
+                "org.apache.logging.log4j:log4j-slf4j-impl",
+                "org.apache.logging.log4j:log4j-web"
+            ]
         },
         "org.apache.logging.log4j:log4j-core": {
-            "locked": "2.17.1"
+            "locked": "2.17.1",
+            "transitive": [
+                "org.apache.logging.log4j:log4j-slf4j-impl",
+                "org.apache.logging.log4j:log4j-web"
+            ]
         },
         "org.apache.logging.log4j:log4j-jul": {
             "locked": "2.17.1"
@@ -36,21 +61,175 @@
         },
         "org.apache.logging.log4j:log4j-web": {
             "locked": "2.17.1"
+        },
+        "org.slf4j:slf4j-api": {
+            "locked": "1.7.30",
+            "transitive": [
+                "org.apache.logging.log4j:log4j-slf4j-impl"
+            ]
         }
     },
     "testCompileClasspath": {
+        "aopalliance:aopalliance": {
+            "locked": "1.0",
+            "transitive": [
+                "com.google.inject:guice"
+            ]
+        },
+        "com.carrotsearch:hppc": {
+            "locked": "0.7.1",
+            "transitive": [
+                "org.elasticsearch:elasticsearch"
+            ]
+        },
+        "com.ecwid.consul:consul-api": {
+            "locked": "1.2.1",
+            "transitive": [
+                "com.netflix.dyno:dyno-contrib"
+            ]
+        },
+        "com.fasterxml.jackson.core:jackson-annotations": {
+            "locked": "2.11.4",
+            "transitive": [
+                "com.fasterxml.jackson.core:jackson-databind",
+                "com.github.docker-java:docker-java-api"
+            ]
+        },
         "com.fasterxml.jackson.core:jackson-core": {
-            "locked": "2.13.2"
+            "locked": "2.11.4",
+            "transitive": [
+                "com.fasterxml.jackson.core:jackson-databind",
+                "org.elasticsearch:elasticsearch-x-content"
+            ]
         },
         "com.fasterxml.jackson.core:jackson-databind": {
-            "locked": "2.13.2.2"
+            "locked": "2.11.4",
+            "transitive": [
+                "com.fasterxml.jackson.dataformat:jackson-dataformat-cbor",
+                "com.fasterxml.jackson.dataformat:jackson-dataformat-smile",
+                "com.fasterxml.jackson.dataformat:jackson-dataformat-yaml",
+                "com.netflix.dyno-queues:dyno-queues-redis"
+            ]
+        },
+        "com.fasterxml.jackson.dataformat:jackson-dataformat-cbor": {
+            "locked": "2.11.4",
+            "transitive": [
+                "org.elasticsearch:elasticsearch-x-content"
+            ]
+        },
+        "com.fasterxml.jackson.dataformat:jackson-dataformat-smile": {
+            "locked": "2.11.4",
+            "transitive": [
+                "org.elasticsearch:elasticsearch-x-content"
+            ]
+        },
+        "com.fasterxml.jackson.dataformat:jackson-dataformat-yaml": {
+            "locked": "2.11.4",
+            "transitive": [
+                "org.elasticsearch:elasticsearch-x-content"
+            ]
+        },
+        "com.github.docker-java:docker-java-api": {
+            "locked": "3.2.8",
+            "transitive": [
+                "org.testcontainers:testcontainers"
+            ]
+        },
+        "com.github.docker-java:docker-java-transport": {
+            "locked": "3.2.8",
+            "transitive": [
+                "com.github.docker-java:docker-java-transport-zerodep"
+            ]
+        },
+        "com.github.docker-java:docker-java-transport-zerodep": {
+            "locked": "3.2.8",
+            "transitive": [
+                "org.testcontainers:testcontainers"
+            ]
+        },
+        "com.github.spullara.mustache.java:compiler": {
+            "locked": "0.9.3",
+            "transitive": [
+                "org.elasticsearch.plugin:lang-mustache-client"
+            ]
+        },
+        "com.google.code.findbugs:jsr305": {
+            "locked": "3.0.2",
+            "transitive": [
+                "com.google.guava:guava"
+            ]
+        },
+        "com.google.code.gson:gson": {
+            "locked": "2.8.7",
+            "transitive": [
+                "com.ecwid.consul:consul-api",
+                "com.netflix.dyno:dyno-recipes"
+            ]
+        },
+        "com.google.errorprone:error_prone_annotations": {
+            "locked": "2.3.4",
+            "transitive": [
+                "com.google.guava:guava"
+            ]
+        },
+        "com.google.guava:failureaccess": {
+            "locked": "1.0.1",
+            "transitive": [
+                "com.google.guava:guava"
+            ]
         },
         "com.google.guava:guava": {
-            "locked": "30.0-jre"
+            "locked": "30.0-jre",
+            "transitive": [
+                "com.google.inject:guice"
+            ]
+        },
+        "com.google.guava:listenablefuture": {
+            "locked": "9999.0-empty-to-avoid-conflict-with-guava",
+            "transitive": [
+                "com.google.guava:guava"
+            ]
+        },
+        "com.google.inject:guice": {
+            "locked": "4.1.0",
+            "transitive": [
+                "com.netflix.dyno-queues:dyno-queues-redis",
+                "com.netflix.dyno:dyno-contrib"
+            ]
+        },
+        "com.google.j2objc:j2objc-annotations": {
+            "locked": "1.3",
+            "transitive": [
+                "com.google.guava:guava"
+            ]
         },
         "com.google.protobuf:protobuf-java": {
             "locked": "3.13.0"
         },
+        "com.googlecode.json-simple:json-simple": {
+            "locked": "1.1",
+            "transitive": [
+                "com.netflix.dyno:dyno-contrib",
+                "com.netflix.dyno:dyno-core",
+                "com.netflix.dyno:dyno-demo",
+                "com.netflix.dyno:dyno-jedis",
+                "com.netflix.dyno:dyno-memcache",
+                "com.netflix.dyno:dyno-recipes"
+            ]
+        },
+        "com.jayway.jsonpath:json-path": {
+            "locked": "2.4.0",
+            "transitive": [
+                "org.springframework.boot:spring-boot-starter-test"
+            ]
+        },
+        "com.netflix.archaius:archaius-core": {
+            "locked": "0.7.6",
+            "transitive": [
+                "com.netflix.dyno-queues:dyno-queues-redis",
+                "com.netflix.dyno:dyno-contrib"
+            ]
+        },
         "com.netflix.conductor:conductor-cassandra-persistence": {
             "project": true
         },
@@ -87,13 +266,15 @@
         "com.netflix.conductor:conductor-server": {
             "project": true
         },
+        "com.netflix.dyno-queues:dyno-queues-core": {
+            "locked": "2.0.20",
+            "transitive": [
+                "com.netflix.dyno-queues:dyno-queues-redis"
+            ]
+        },
         "com.netflix.dyno-queues:dyno-queues-redis": {
             "locked": "2.0.20"
         },
-<<<<<<< HEAD
-        "com.rabbitmq:amqp-client": {
-            "locked": "5.14.0"
-=======
         "com.netflix.dyno:dyno-contrib": {
             "locked": "1.7.2-rc2",
             "transitive": [
@@ -263,1727 +444,152 @@
                 "com.netflix.dyno:dyno-recipes",
                 "org.elasticsearch:elasticsearch"
             ]
->>>>>>> bc9df66c
         },
         "junit:junit": {
-            "locked": "4.13.2"
+            "locked": "4.13.2",
+            "transitive": [
+                "org.codehaus.groovy:groovy-test",
+                "org.junit.vintage:junit-vintage-engine",
+                "org.spockframework:spock-core",
+                "org.testcontainers:testcontainers"
+            ]
+        },
+        "net.bytebuddy:byte-buddy": {
+            "locked": "1.10.22",
+            "transitive": [
+                "org.mockito:mockito-core"
+            ]
+        },
+        "net.bytebuddy:byte-buddy-agent": {
+            "locked": "1.10.22",
+            "transitive": [
+                "org.mockito:mockito-core"
+            ]
+        },
+        "net.java.dev.jna:jna": {
+            "locked": "5.8.0",
+            "transitive": [
+                "com.github.docker-java:docker-java-transport-zerodep",
+                "org.rnorth.visible-assertions:visible-assertions"
+            ]
+        },
+        "net.minidev:accessors-smart": {
+            "locked": "2.3.1",
+            "transitive": [
+                "net.minidev:json-smart"
+            ]
+        },
+        "net.minidev:json-smart": {
+            "locked": "2.3.1",
+            "transitive": [
+                "com.jayway.jsonpath:json-path"
+            ]
+        },
+        "net.sf.jopt-simple:jopt-simple": {
+            "locked": "5.0.2",
+            "transitive": [
+                "org.elasticsearch:elasticsearch-cli"
+            ]
+        },
+        "org.apache.ant:ant": {
+            "locked": "1.9.15",
+            "transitive": [
+                "org.codehaus.groovy:groovy-ant"
+            ]
+        },
+        "org.apache.ant:ant-launcher": {
+            "locked": "1.9.15",
+            "transitive": [
+                "org.apache.ant:ant"
+            ]
+        },
+        "org.apache.commons:commons-compress": {
+            "locked": "1.20",
+            "transitive": [
+                "org.testcontainers:testcontainers"
+            ]
         },
         "org.apache.commons:commons-lang3": {
-            "locked": "3.12.0"
-        },
-        "org.apache.logging.log4j:log4j-api": {
-            "locked": "2.17.1"
-        },
-        "org.apache.logging.log4j:log4j-core": {
-            "locked": "2.17.1"
-        },
-        "org.apache.logging.log4j:log4j-jul": {
-            "locked": "2.17.1"
-        },
-        "org.apache.logging.log4j:log4j-slf4j-impl": {
-            "locked": "2.17.1"
-        },
-        "org.apache.logging.log4j:log4j-web": {
-            "locked": "2.17.1"
-        },
-        "org.codehaus.groovy:groovy-all": {
-            "locked": "2.5.13"
-        },
-        "org.elasticsearch.client:elasticsearch-rest-client": {
-            "locked": "6.8.12"
-        },
-        "org.elasticsearch.client:elasticsearch-rest-high-level-client": {
-            "locked": "6.8.12"
-        },
-<<<<<<< HEAD
-=======
-        "org.elasticsearch.plugin:aggs-matrix-stats-client": {
-            "locked": "6.8.12",
-            "transitive": [
-                "org.elasticsearch.client:elasticsearch-rest-high-level-client"
-            ]
-        },
-        "org.elasticsearch.plugin:lang-mustache-client": {
-            "locked": "6.8.12",
-            "transitive": [
-                "org.elasticsearch.client:elasticsearch-rest-high-level-client"
-            ]
-        },
-        "org.elasticsearch.plugin:parent-join-client": {
-            "locked": "6.8.12",
-            "transitive": [
-                "org.elasticsearch.client:elasticsearch-rest-high-level-client"
-            ]
-        },
-        "org.elasticsearch.plugin:rank-eval-client": {
-            "locked": "6.8.12",
-            "transitive": [
-                "org.elasticsearch.client:elasticsearch-rest-high-level-client"
-            ]
-        },
-        "org.elasticsearch:elasticsearch": {
-            "locked": "6.8.12",
-            "transitive": [
-                "org.elasticsearch.client:elasticsearch-rest-high-level-client"
-            ]
-        },
-        "org.elasticsearch:elasticsearch-cli": {
-            "locked": "6.8.12",
-            "transitive": [
-                "org.elasticsearch:elasticsearch"
-            ]
-        },
-        "org.elasticsearch:elasticsearch-core": {
-            "locked": "6.8.12",
-            "transitive": [
-                "org.elasticsearch:elasticsearch",
-                "org.elasticsearch:elasticsearch-cli",
-                "org.elasticsearch:elasticsearch-x-content"
-            ]
-        },
-        "org.elasticsearch:elasticsearch-secure-sm": {
-            "locked": "6.8.12",
-            "transitive": [
-                "org.elasticsearch:elasticsearch"
-            ]
-        },
-        "org.elasticsearch:elasticsearch-x-content": {
-            "locked": "6.8.12",
-            "transitive": [
-                "org.elasticsearch:elasticsearch"
-            ]
-        },
-        "org.elasticsearch:jna": {
-            "locked": "5.5.0",
-            "transitive": [
-                "org.elasticsearch:elasticsearch"
-            ]
-        },
-        "org.hamcrest:hamcrest": {
+            "locked": "3.10",
+            "transitive": [
+                "com.netflix.dyno:dyno-contrib",
+                "com.netflix.dyno:dyno-core"
+            ]
+        },
+        "org.apache.commons:commons-math": {
             "locked": "2.2",
             "transitive": [
-                "org.hamcrest:hamcrest-core",
-                "org.springframework.boot:spring-boot-starter-test"
-            ]
-        },
-        "org.hamcrest:hamcrest-core": {
-            "locked": "2.2",
-            "transitive": [
-                "junit:junit"
-            ]
-        },
-        "org.hdrhistogram:HdrHistogram": {
-            "locked": "2.1.9",
-            "transitive": [
-                "org.elasticsearch:elasticsearch"
-            ]
-        },
-        "org.junit.jupiter:junit-jupiter": {
-            "locked": "5.6.3",
-            "transitive": [
-                "org.springframework.boot:spring-boot-starter-test"
-            ]
-        },
-        "org.junit.jupiter:junit-jupiter-api": {
-            "locked": "5.6.3",
-            "transitive": [
-                "org.codehaus.groovy:groovy-test-junit5",
-                "org.junit.jupiter:junit-jupiter",
-                "org.junit.jupiter:junit-jupiter-params"
-            ]
-        },
-        "org.junit.jupiter:junit-jupiter-params": {
-            "locked": "5.6.3",
-            "transitive": [
-                "org.junit.jupiter:junit-jupiter"
-            ]
-        },
-        "org.junit.platform:junit-platform-commons": {
-            "locked": "1.6.3",
-            "transitive": [
-                "org.junit.jupiter:junit-jupiter-api",
-                "org.junit.platform:junit-platform-engine"
-            ]
-        },
-        "org.junit.platform:junit-platform-engine": {
-            "locked": "1.6.3",
-            "transitive": [
-                "org.junit.platform:junit-platform-launcher",
-                "org.junit.vintage:junit-vintage-engine"
-            ]
-        },
-        "org.junit.platform:junit-platform-launcher": {
-            "locked": "1.6.3",
-            "transitive": [
-                "org.codehaus.groovy:groovy-test-junit5"
-            ]
-        },
-        "org.junit.vintage:junit-vintage-engine": {
-            "locked": "5.6.3",
-            "transitive": [
-                "org.springframework.boot:spring-boot-starter-test"
-            ]
-        },
-        "org.junit:junit-bom": {
-            "locked": "5.6.3",
-            "transitive": [
-                "org.junit.jupiter:junit-jupiter",
-                "org.junit.jupiter:junit-jupiter-api",
-                "org.junit.jupiter:junit-jupiter-params",
-                "org.junit.platform:junit-platform-commons",
-                "org.junit.platform:junit-platform-engine",
-                "org.junit.platform:junit-platform-launcher",
-                "org.junit.vintage:junit-vintage-engine"
-            ]
-        },
-        "org.mockito:mockito-core": {
-            "locked": "3.3.3",
-            "transitive": [
-                "org.mockito:mockito-junit-jupiter",
-                "org.springframework.boot:spring-boot-starter-test"
-            ]
-        },
-        "org.mockito:mockito-junit-jupiter": {
-            "locked": "3.3.3",
-            "transitive": [
-                "org.springframework.boot:spring-boot-starter-test"
-            ]
-        },
-        "org.objenesis:objenesis": {
-            "locked": "2.6",
-            "transitive": [
-                "org.mockito:mockito-core"
-            ]
-        },
-        "org.opentest4j:opentest4j": {
-            "locked": "1.2.0",
-            "transitive": [
-                "org.junit.jupiter:junit-jupiter-api",
-                "org.junit.platform:junit-platform-engine"
-            ]
-        },
-        "org.ow2.asm:asm": {
-            "locked": "5.0.4",
-            "transitive": [
-                "net.minidev:accessors-smart"
-            ]
-        },
-        "org.projectlombok:lombok": {
-            "locked": "1.18.20",
-            "transitive": [
-                "com.netflix.dyno:dyno-jedis"
-            ]
-        },
-        "org.rnorth.duct-tape:duct-tape": {
-            "locked": "1.0.8",
-            "transitive": [
-                "org.testcontainers:testcontainers"
-            ]
-        },
-        "org.rnorth.visible-assertions:visible-assertions": {
-            "locked": "2.1.2",
-            "transitive": [
-                "org.testcontainers:testcontainers"
-            ]
-        },
-        "org.skyscreamer:jsonassert": {
-            "locked": "1.5.0",
-            "transitive": [
-                "org.springframework.boot:spring-boot-starter-test"
-            ]
-        },
-        "org.slf4j:jul-to-slf4j": {
-            "locked": "1.7.30",
-            "transitive": [
-                "org.springframework.boot:spring-boot-starter-log4j2",
-                "org.springframework.boot:spring-boot-starter-logging"
-            ]
-        },
-        "org.slf4j:slf4j-api": {
-            "locked": "1.7.30",
-            "transitive": [
-                "com.github.docker-java:docker-java-api",
-                "com.github.docker-java:docker-java-transport-zerodep",
-                "com.jayway.jsonpath:json-path",
+                "com.netflix.dyno:dyno-core"
+            ]
+        },
+        "org.apache.commons:commons-pool2": {
+            "locked": "2.8.1",
+            "transitive": [
+                "redis.clients:jedis"
+            ]
+        },
+        "org.apache.httpcomponents:httpasyncclient": {
+            "locked": "4.1.4",
+            "transitive": [
+                "org.elasticsearch.client:elasticsearch-rest-client"
+            ]
+        },
+        "org.apache.httpcomponents:httpclient": {
+            "locked": "4.5.13",
+            "transitive": [
                 "com.netflix.dyno:dyno-contrib",
                 "com.netflix.dyno:dyno-core",
                 "com.netflix.dyno:dyno-demo",
                 "com.netflix.dyno:dyno-jedis",
                 "com.netflix.dyno:dyno-memcache",
                 "com.netflix.dyno:dyno-recipes",
-                "org.apache.logging.log4j:log4j-slf4j-impl",
-                "org.slf4j:jul-to-slf4j",
-                "org.testcontainers:testcontainers",
-                "redis.clients:jedis"
-            ]
-        },
->>>>>>> bc9df66c
-        "org.spockframework:spock-core": {
-            "locked": "1.3-groovy-2.5"
-        },
-        "org.spockframework:spock-spring": {
-            "locked": "1.3-groovy-2.5"
-        },
-        "org.springframework.boot:spring-boot-starter-log4j2": {
-            "locked": "2.6.6"
-        },
-        "org.springframework.boot:spring-boot-starter-test": {
-<<<<<<< HEAD
-            "locked": "2.6.6"
-        },
-        "org.springframework:spring-web": {
-            "locked": "5.3.18"
-=======
-            "locked": "2.3.12.RELEASE"
-        },
-        "org.springframework.boot:spring-boot-test": {
-            "locked": "2.3.12.RELEASE",
-            "transitive": [
-                "org.springframework.boot:spring-boot-starter-test",
-                "org.springframework.boot:spring-boot-test-autoconfigure"
-            ]
-        },
-        "org.springframework.boot:spring-boot-test-autoconfigure": {
-            "locked": "2.3.12.RELEASE",
-            "transitive": [
-                "org.springframework.boot:spring-boot-starter-test"
-            ]
-        },
-        "org.springframework.retry:spring-retry": {
-            "locked": "1.2.5.RELEASE"
-        },
-        "org.springframework:spring-aop": {
-            "locked": "5.2.15.RELEASE",
-            "transitive": [
-                "org.springframework:spring-context"
-            ]
-        },
-        "org.springframework:spring-beans": {
-            "locked": "5.2.15.RELEASE",
-            "transitive": [
-                "org.springframework:spring-aop",
-                "org.springframework:spring-context",
-                "org.springframework:spring-web"
-            ]
-        },
-        "org.springframework:spring-context": {
-            "locked": "5.2.15.RELEASE",
-            "transitive": [
-                "org.springframework.boot:spring-boot"
-            ]
-        },
-        "org.springframework:spring-core": {
-            "locked": "5.2.15.RELEASE",
-            "transitive": [
-                "org.springframework.boot:spring-boot",
-                "org.springframework.boot:spring-boot-starter",
-                "org.springframework.boot:spring-boot-starter-test",
-                "org.springframework.retry:spring-retry",
-                "org.springframework:spring-aop",
-                "org.springframework:spring-beans",
-                "org.springframework:spring-context",
-                "org.springframework:spring-expression",
-                "org.springframework:spring-test",
-                "org.springframework:spring-web"
-            ]
-        },
-        "org.springframework:spring-expression": {
-            "locked": "5.2.15.RELEASE",
-            "transitive": [
-                "org.springframework:spring-context"
-            ]
-        },
-        "org.springframework:spring-jcl": {
-            "locked": "5.2.15.RELEASE",
-            "transitive": [
-                "org.springframework:spring-core"
-            ]
-        },
-        "org.springframework:spring-test": {
-            "locked": "5.2.15.RELEASE",
-            "transitive": [
-                "org.springframework.boot:spring-boot-starter-test"
-            ]
-        },
-        "org.springframework:spring-web": {
-            "locked": "5.2.15.RELEASE"
->>>>>>> bc9df66c
-        },
-        "org.testcontainers:elasticsearch": {
-            "locked": "1.15.3"
-        },
-<<<<<<< HEAD
-        "org.testcontainers:mysql": {
-            "locked": "1.15.3"
-        },
-        "org.testcontainers:postgresql": {
-            "locked": "1.15.3"
-=======
-        "org.testcontainers:testcontainers": {
-            "locked": "1.15.3",
-            "transitive": [
-                "org.testcontainers:elasticsearch"
-            ]
-        },
-        "org.xmlunit:xmlunit-core": {
-            "locked": "2.7.0",
-            "transitive": [
-                "org.springframework.boot:spring-boot-starter-test"
-            ]
-        },
-        "org.yaml:snakeyaml": {
-            "locked": "1.26",
-            "transitive": [
-                "org.elasticsearch:elasticsearch-x-content",
-                "org.springframework.boot:spring-boot-starter"
-            ]
->>>>>>> bc9df66c
-        },
-        "redis.clients:jedis": {
-            "locked": "3.3.0"
-        }
-    },
-    "testRuntimeClasspath": {
-        "com.amazonaws:aws-java-sdk-core": {
-            "firstLevelTransitive": [
-                "com.netflix.conductor:conductor-client"
-            ],
-            "locked": "1.11.86"
-        },
-        "com.amazonaws:aws-java-sdk-s3": {
-<<<<<<< HEAD
-            "firstLevelTransitive": [
-                "com.netflix.conductor:conductor-contribs"
-            ],
-            "locked": "1.11.86"
-        },
-        "com.amazonaws:aws-java-sdk-sqs": {
-            "firstLevelTransitive": [
-                "com.netflix.conductor:conductor-contribs"
-            ],
-            "locked": "1.11.86"
-=======
-            "locked": "1.11.86",
-            "transitive": [
-                "com.netflix.conductor:conductor-awss3-storage"
-            ]
-        },
-        "com.amazonaws:aws-java-sdk-sqs": {
-            "locked": "1.11.86",
-            "transitive": [
-                "com.netflix.conductor:conductor-awssqs-event-queue"
-            ]
-        },
-        "com.amazonaws:jmespath-java": {
-            "locked": "1.11.86",
-            "transitive": [
-                "com.amazonaws:aws-java-sdk-kms",
-                "com.amazonaws:aws-java-sdk-s3",
-                "com.amazonaws:aws-java-sdk-sqs"
-            ]
-        },
-        "com.beust:jcommander": {
-            "locked": "1.72",
-            "transitive": [
-                "org.testng:testng"
-            ]
-        },
-        "com.carrotsearch:hppc": {
-            "locked": "0.7.1",
-            "transitive": [
-                "org.elasticsearch:elasticsearch"
-            ]
->>>>>>> bc9df66c
-        },
-        "com.datastax.cassandra:cassandra-driver-core": {
-            "firstLevelTransitive": [
-                "com.netflix.conductor:conductor-cassandra-persistence"
-            ],
-            "locked": "3.10.2"
-        },
-        "com.fasterxml.jackson.core:jackson-annotations": {
-            "firstLevelTransitive": [
-                "com.netflix.conductor:conductor-core"
-            ],
-            "locked": "2.13.2"
-        },
-        "com.fasterxml.jackson.core:jackson-core": {
-            "firstLevelTransitive": [
-                "com.netflix.conductor:conductor-common",
-                "com.netflix.conductor:conductor-core",
-<<<<<<< HEAD
-                "com.netflix.conductor:conductor-mysql-persistence",
-                "com.netflix.conductor:conductor-postgres-persistence"
-            ],
-            "locked": "2.13.2"
-=======
-                "com.netflix.eureka:eureka-client",
-                "org.elasticsearch:elasticsearch-x-content",
-                "org.redisson:redisson",
-                "org.webjars:webjars-locator-core"
-            ]
->>>>>>> bc9df66c
-        },
-        "com.fasterxml.jackson.core:jackson-databind": {
-            "firstLevelTransitive": [
-                "com.netflix.conductor:conductor-common",
-                "com.netflix.conductor:conductor-core",
-<<<<<<< HEAD
-                "com.netflix.conductor:conductor-mysql-persistence",
-                "com.netflix.conductor:conductor-postgres-persistence"
-            ],
-            "locked": "2.13.2.2"
-=======
-                "com.netflix.dyno-queues:dyno-queues-redis",
-                "com.netflix.eureka:eureka-client",
-                "io.swagger.core.v3:swagger-core",
-                "net.thisptr:jackson-jq",
-                "org.redisson:redisson",
-                "org.springframework.boot:spring-boot-actuator-autoconfigure",
-                "org.springframework.boot:spring-boot-starter-json"
-            ]
-        },
-        "com.fasterxml.jackson.dataformat:jackson-dataformat-cbor": {
-            "locked": "2.11.4",
-            "transitive": [
-                "com.amazonaws:aws-java-sdk-core",
-                "org.elasticsearch:elasticsearch-x-content"
-            ]
-        },
-        "com.fasterxml.jackson.dataformat:jackson-dataformat-smile": {
-            "locked": "2.11.4",
-            "transitive": [
-                "org.elasticsearch:elasticsearch-x-content"
-            ]
-        },
-        "com.fasterxml.jackson.dataformat:jackson-dataformat-yaml": {
-            "locked": "2.11.4",
-            "transitive": [
-                "io.swagger.core.v3:swagger-core",
-                "org.elasticsearch:elasticsearch-x-content",
-                "org.redisson:redisson"
-            ]
-        },
-        "com.fasterxml.jackson.datatype:jackson-datatype-jdk8": {
-            "locked": "2.11.4",
-            "transitive": [
-                "org.springframework.boot:spring-boot-starter-json"
-            ]
->>>>>>> bc9df66c
-        },
-        "com.fasterxml.jackson.datatype:jackson-datatype-jsr310": {
-            "firstLevelTransitive": [
-                "com.netflix.conductor:conductor-client"
-            ],
-            "locked": "2.13.2"
-        },
-        "com.fasterxml.jackson.jaxrs:jackson-jaxrs-json-provider": {
-            "firstLevelTransitive": [
-                "com.netflix.conductor:conductor-client"
-<<<<<<< HEAD
-            ],
-            "locked": "2.13.2"
-        },
-        "com.github.rholder:guava-retrying": {
-            "firstLevelTransitive": [
-                "com.netflix.conductor:conductor-common"
-            ],
-            "locked": "2.0.0"
-        },
-        "com.google.guava:guava": {
-            "firstLevelTransitive": [
-                "com.netflix.conductor:conductor-client",
-                "com.netflix.conductor:conductor-contribs",
-                "com.netflix.conductor:conductor-core",
-                "com.netflix.conductor:conductor-es6-persistence",
-                "com.netflix.conductor:conductor-grpc-client",
-                "com.netflix.conductor:conductor-mysql-persistence",
-                "com.netflix.conductor:conductor-postgres-persistence"
-            ],
-            "locked": "30.0-jre"
-=======
-            ]
-        },
-        "com.fasterxml.jackson.module:jackson-module-jaxb-annotations": {
-            "locked": "2.11.4",
-            "transitive": [
-                "com.fasterxml.jackson.jaxrs:jackson-jaxrs-json-provider"
-            ]
-        },
-        "com.fasterxml.jackson.module:jackson-module-parameter-names": {
-            "locked": "2.11.4",
-            "transitive": [
-                "org.springframework.boot:spring-boot-starter-json"
-            ]
-        },
-        "com.fasterxml:classmate": {
-            "locked": "1.5.1",
-            "transitive": [
-                "org.hibernate.validator:hibernate-validator"
-            ]
-        },
-        "com.github.andrewoma.dexx:dexx-collections": {
-            "locked": "0.2",
-            "transitive": [
-                "com.github.vlsi.compactmap:compactmap"
-            ]
-        },
-        "com.github.ben-manes.caffeine:caffeine": {
-            "locked": "2.8.8",
-            "transitive": [
-                "com.netflix.conductor:conductor-core",
-                "com.netflix.conductor:conductor-json-jq-task"
-            ]
-        },
-        "com.github.docker-java:docker-java-api": {
-            "locked": "3.2.8",
-            "transitive": [
-                "org.testcontainers:testcontainers"
-            ]
-        },
-        "com.github.docker-java:docker-java-transport": {
-            "locked": "3.2.8",
-            "transitive": [
-                "com.github.docker-java:docker-java-transport-zerodep"
-            ]
-        },
-        "com.github.docker-java:docker-java-transport-zerodep": {
-            "locked": "3.2.8",
-            "transitive": [
-                "org.testcontainers:testcontainers"
-            ]
-        },
-        "com.github.jnr:jffi": {
-            "locked": "1.2.16",
-            "transitive": [
-                "com.github.jnr:jnr-ffi"
-            ]
-        },
-        "com.github.jnr:jnr-constants": {
-            "locked": "0.9.9",
-            "transitive": [
-                "com.github.jnr:jnr-posix"
-            ]
-        },
-        "com.github.jnr:jnr-ffi": {
-            "locked": "2.1.7",
-            "transitive": [
-                "com.datastax.cassandra:cassandra-driver-core",
-                "com.github.jnr:jnr-posix"
-            ]
-        },
-        "com.github.jnr:jnr-posix": {
-            "locked": "3.0.44",
-            "transitive": [
-                "com.datastax.cassandra:cassandra-driver-core"
-            ]
-        },
-        "com.github.jnr:jnr-x86asm": {
-            "locked": "1.0.2",
-            "transitive": [
-                "com.github.jnr:jnr-ffi"
-            ]
-        },
-        "com.github.spullara.mustache.java:compiler": {
-            "locked": "0.9.3",
-            "transitive": [
-                "org.elasticsearch.plugin:lang-mustache-client"
-            ]
-        },
-        "com.github.vlsi.compactmap:compactmap": {
-            "locked": "2.0",
-            "transitive": [
-                "com.netflix.eureka:eureka-client"
-            ]
-        },
-        "com.google.android:annotations": {
-            "locked": "4.1.1.4",
-            "transitive": [
-                "io.grpc:grpc-core"
-            ]
-        },
-        "com.google.api.grpc:proto-google-common-protos": {
-            "locked": "2.0.1",
-            "transitive": [
-                "io.grpc:grpc-protobuf"
-            ]
-        },
-        "com.google.code.findbugs:jsr305": {
-            "locked": "3.0.2",
-            "transitive": [
-                "com.google.guava:guava",
-                "com.google.protobuf:protobuf-java-util",
-                "com.netflix.archaius:archaius-core",
-                "com.netflix.eureka:eureka-client",
-                "com.netflix.netflix-commons:netflix-infix",
-                "io.grpc:grpc-api",
-                "io.grpc:grpc-protobuf",
-                "io.grpc:grpc-protobuf-lite"
-            ]
-        },
-        "com.google.code.gson:gson": {
-            "locked": "2.8.7",
-            "transitive": [
-                "com.ecwid.consul:consul-api",
-                "com.google.protobuf:protobuf-java-util",
-                "com.netflix.dyno:dyno-recipes",
-                "com.netflix.netflix-commons:netflix-infix",
-                "io.grpc:grpc-core"
-            ]
-        },
-        "com.google.errorprone:error_prone_annotations": {
-            "locked": "2.10.0",
-            "transitive": [
-                "com.github.ben-manes.caffeine:caffeine",
-                "com.google.guava:guava",
-                "com.google.protobuf:protobuf-java-util",
-                "io.grpc:grpc-api",
-                "io.grpc:grpc-core",
-                "io.grpc:grpc-netty",
-                "io.grpc:grpc-services",
-                "io.grpc:grpc-stub"
-            ]
-        },
-        "com.google.guava:failureaccess": {
-            "locked": "1.0.1",
-            "transitive": [
-                "com.google.guava:guava"
-            ]
-        },
-        "com.google.guava:guava": {
-            "locked": "30.0-jre",
-            "transitive": [
-                "com.datastax.cassandra:cassandra-driver-core",
-                "com.google.inject:guice",
-                "com.google.protobuf:protobuf-java-util",
-                "com.netflix.archaius:archaius-core",
-                "com.netflix.conductor:conductor-awssqs-event-queue",
-                "com.netflix.conductor:conductor-es6-persistence",
-                "com.netflix.conductor:conductor-grpc-client",
-                "com.netflix.netflix-commons:netflix-infix",
-                "com.netflix.servo:servo-core",
-                "io.grpc:grpc-api",
-                "io.grpc:grpc-core",
-                "io.grpc:grpc-netty",
-                "io.grpc:grpc-protobuf",
-                "io.grpc:grpc-protobuf-lite",
-                "io.grpc:grpc-services",
-                "io.grpc:grpc-stub"
-            ]
-        },
-        "com.google.guava:listenablefuture": {
-            "locked": "9999.0-empty-to-avoid-conflict-with-guava",
-            "transitive": [
-                "com.google.guava:guava"
-            ]
-        },
-        "com.google.inject:guice": {
-            "locked": "4.1.0",
-            "transitive": [
-                "com.netflix.dyno-queues:dyno-queues-redis",
-                "com.netflix.dyno:dyno-contrib",
-                "com.netflix.eureka:eureka-client"
-            ]
-        },
-        "com.google.j2objc:j2objc-annotations": {
-            "locked": "1.3",
-            "transitive": [
-                "com.google.guava:guava",
-                "com.google.protobuf:protobuf-java-util"
-            ]
->>>>>>> bc9df66c
-        },
-        "com.google.protobuf:protobuf-java": {
-            "firstLevelTransitive": [
-                "com.netflix.conductor:conductor-common",
-                "com.netflix.conductor:conductor-core",
-                "com.netflix.conductor:conductor-grpc",
-<<<<<<< HEAD
-                "com.netflix.conductor:conductor-grpc-client"
-            ],
-            "locked": "3.13.0"
-=======
-                "com.netflix.conductor:conductor-grpc-client",
-                "io.grpc:grpc-protobuf"
-            ]
-        },
-        "com.google.protobuf:protobuf-java-util": {
-            "locked": "3.19.2",
-            "transitive": [
-                "io.grpc:grpc-services"
-            ]
-        },
-        "com.googlecode.json-simple:json-simple": {
-            "locked": "1.1",
-            "transitive": [
-                "com.netflix.dyno:dyno-contrib",
-                "com.netflix.dyno:dyno-core",
-                "com.netflix.dyno:dyno-demo",
-                "com.netflix.dyno:dyno-jedis",
-                "com.netflix.dyno:dyno-memcache",
-                "com.netflix.dyno:dyno-recipes"
-            ]
->>>>>>> bc9df66c
-        },
-        "com.jayway.jsonpath:json-path": {
-            "firstLevelTransitive": [
-                "com.netflix.conductor:conductor-core"
-            ],
-            "locked": "2.6.0"
-        },
-        "com.netflix.conductor:conductor-annotations": {
-            "firstLevelTransitive": [
-                "com.netflix.conductor:conductor-common"
-            ],
-            "project": true
-        },
-        "com.netflix.conductor:conductor-awss3-storage": {
-            "project": true,
-            "transitive": [
-                "com.netflix.conductor:conductor-server"
-            ]
-        },
-        "com.netflix.conductor:conductor-awssqs-event-queue": {
-            "project": true,
-            "transitive": [
-                "com.netflix.conductor:conductor-server"
-            ]
-        },
-        "com.netflix.conductor:conductor-cassandra-persistence": {
-            "firstLevelTransitive": [
-                "com.netflix.conductor:conductor-server"
-            ],
-            "project": true
-        },
-        "com.netflix.conductor:conductor-client": {
-            "project": true
-        },
-        "com.netflix.conductor:conductor-common": {
-<<<<<<< HEAD
-            "firstLevelTransitive": [
-=======
-            "project": true,
-            "transitive": [
-                "com.netflix.conductor:conductor-awss3-storage",
-                "com.netflix.conductor:conductor-awssqs-event-queue",
->>>>>>> bc9df66c
-                "com.netflix.conductor:conductor-cassandra-persistence",
-                "com.netflix.conductor:conductor-client",
-                "com.netflix.conductor:conductor-core",
-                "com.netflix.conductor:conductor-es6-persistence",
-                "com.netflix.conductor:conductor-grpc",
-                "com.netflix.conductor:conductor-grpc-client",
-                "com.netflix.conductor:conductor-grpc-server",
-                "com.netflix.conductor:conductor-http-task",
-                "com.netflix.conductor:conductor-json-jq-task",
-                "com.netflix.conductor:conductor-redis-concurrency-limit",
-                "com.netflix.conductor:conductor-redis-persistence",
-                "com.netflix.conductor:conductor-rest"
-            ],
-            "project": true
-        },
-<<<<<<< HEAD
-        "com.netflix.conductor:conductor-contribs": {
-            "firstLevelTransitive": [
-                "com.netflix.conductor:conductor-server"
-            ],
-            "project": true
-        },
-        "com.netflix.conductor:conductor-core": {
-            "firstLevelTransitive": [
-=======
-        "com.netflix.conductor:conductor-core": {
-            "project": true,
-            "transitive": [
-                "com.netflix.conductor:conductor-awss3-storage",
-                "com.netflix.conductor:conductor-awssqs-event-queue",
->>>>>>> bc9df66c
-                "com.netflix.conductor:conductor-cassandra-persistence",
-                "com.netflix.conductor:conductor-es6-persistence",
-                "com.netflix.conductor:conductor-grpc-server",
-                "com.netflix.conductor:conductor-http-task",
-                "com.netflix.conductor:conductor-json-jq-task",
-                "com.netflix.conductor:conductor-redis-concurrency-limit",
-                "com.netflix.conductor:conductor-redis-lock",
-                "com.netflix.conductor:conductor-redis-persistence",
-                "com.netflix.conductor:conductor-rest",
-                "com.netflix.conductor:conductor-server"
-            ],
-            "project": true
-        },
-        "com.netflix.conductor:conductor-es6-persistence": {
-            "firstLevelTransitive": [
-                "com.netflix.conductor:conductor-server"
-            ],
-            "project": true
-        },
-<<<<<<< HEAD
-        "com.netflix.conductor:conductor-es7-persistence": {
-            "firstLevelTransitive": [
-                "com.netflix.conductor:conductor-server"
-            ],
-            "project": true
-        },
-=======
->>>>>>> bc9df66c
-        "com.netflix.conductor:conductor-grpc": {
-            "firstLevelTransitive": [
-                "com.netflix.conductor:conductor-grpc-client",
-                "com.netflix.conductor:conductor-grpc-server"
-            ],
-            "project": true
-        },
-        "com.netflix.conductor:conductor-grpc-client": {
-            "project": true
-        },
-        "com.netflix.conductor:conductor-grpc-server": {
-            "firstLevelTransitive": [
-                "com.netflix.conductor:conductor-server"
-            ],
-            "project": true
-        },
-<<<<<<< HEAD
-        "com.netflix.conductor:conductor-mysql-persistence": {
-            "firstLevelTransitive": [
-=======
-        "com.netflix.conductor:conductor-http-task": {
-            "project": true,
-            "transitive": [
->>>>>>> bc9df66c
-                "com.netflix.conductor:conductor-server"
-            ],
-            "project": true
-        },
-<<<<<<< HEAD
-        "com.netflix.conductor:conductor-postgres-external-storage": {
-            "firstLevelTransitive": [
-=======
-        "com.netflix.conductor:conductor-json-jq-task": {
-            "project": true,
-            "transitive": [
->>>>>>> bc9df66c
-                "com.netflix.conductor:conductor-server"
-            ],
-            "project": true
-        },
-<<<<<<< HEAD
-        "com.netflix.conductor:conductor-postgres-persistence": {
-            "firstLevelTransitive": [
-=======
-        "com.netflix.conductor:conductor-redis-concurrency-limit": {
-            "project": true,
-            "transitive": [
->>>>>>> bc9df66c
-                "com.netflix.conductor:conductor-server"
-            ],
-            "project": true
-        },
-        "com.netflix.conductor:conductor-redis-lock": {
-            "firstLevelTransitive": [
-                "com.netflix.conductor:conductor-server"
-            ],
-            "project": true
-        },
-        "com.netflix.conductor:conductor-redis-persistence": {
-            "firstLevelTransitive": [
-                "com.netflix.conductor:conductor-server"
-            ],
-            "project": true
-        },
-        "com.netflix.conductor:conductor-rest": {
-            "firstLevelTransitive": [
-                "com.netflix.conductor:conductor-server"
-            ],
-            "project": true
-        },
-        "com.netflix.conductor:conductor-server": {
-            "project": true
-        },
-        "com.netflix.dyno-queues:dyno-queues-redis": {
-            "firstLevelTransitive": [
-                "com.netflix.conductor:conductor-redis-persistence"
-            ],
-            "locked": "2.0.20"
-        },
-        "com.netflix.eureka:eureka-client": {
-            "firstLevelTransitive": [
-                "com.netflix.conductor:conductor-client"
-            ],
-            "locked": "1.10.10"
-        },
-        "com.netflix.runtime:health-api": {
-            "firstLevelTransitive": [
-                "com.netflix.conductor:conductor-rest"
-            ],
-            "locked": "1.1.4"
-        },
-        "com.netflix.spectator:spectator-api": {
-            "firstLevelTransitive": [
-                "com.netflix.conductor:conductor-client",
-                "com.netflix.conductor:conductor-core"
-<<<<<<< HEAD
-            ],
-            "locked": "0.122.0"
-        },
-        "com.netflix.spectator:spectator-reg-metrics3": {
-            "firstLevelTransitive": [
-                "com.netflix.conductor:conductor-contribs"
-            ],
-            "locked": "0.122.0"
-        },
-        "com.netflix.spectator:spectator-reg-micrometer": {
-            "firstLevelTransitive": [
-                "com.netflix.conductor:conductor-contribs",
-                "com.netflix.conductor:conductor-server"
-            ],
-            "locked": "0.122.0"
-        },
-        "com.rabbitmq:amqp-client": {
-            "firstLevelTransitive": [
-                "com.netflix.conductor:conductor-contribs",
-                "com.netflix.conductor:conductor-server"
-            ],
-            "locked": "5.14.0"
-=======
-            ]
->>>>>>> bc9df66c
-        },
-        "com.spotify:completable-futures": {
-            "firstLevelTransitive": [
-                "com.netflix.conductor:conductor-core"
-            ],
-            "locked": "0.3.3"
-        },
-        "com.sun.jersey:jersey-client": {
-            "firstLevelTransitive": [
-                "com.netflix.conductor:conductor-client"
-            ],
-            "locked": "1.19.4"
-        },
-        "com.thoughtworks.xstream:xstream": {
-<<<<<<< HEAD
-            "firstLevelTransitive": [
-                "com.netflix.conductor:conductor-redis-persistence"
-            ],
-            "locked": "1.4.19"
-=======
-            "locked": "1.4.19",
-            "transitive": [
-                "com.netflix.conductor:conductor-redis-persistence",
-                "com.netflix.eureka:eureka-client"
-            ]
-        },
-        "com.vaadin.external.google:android-json": {
-            "locked": "0.0.20131108.vaadin1",
-            "transitive": [
-                "org.skyscreamer:jsonassert"
-            ]
-        },
-        "commons-cli:commons-cli": {
-            "locked": "1.4",
-            "transitive": [
-                "com.netflix.dyno:dyno-demo",
-                "org.codehaus.groovy:groovy-cli-commons"
-            ]
-        },
-        "commons-codec:commons-codec": {
-            "locked": "1.14",
+                "org.elasticsearch.client:elasticsearch-rest-client"
+            ]
+        },
+        "org.apache.httpcomponents:httpcore": {
+            "locked": "4.4.14",
             "transitive": [
                 "org.apache.httpcomponents:httpclient",
                 "org.elasticsearch.client:elasticsearch-rest-client"
             ]
         },
-        "commons-configuration:commons-configuration": {
-            "locked": "1.10",
-            "transitive": [
-                "com.netflix.archaius:archaius-core",
-                "com.netflix.eureka:eureka-client"
-            ]
->>>>>>> bc9df66c
-        },
-        "commons-io:commons-io": {
-            "firstLevelTransitive": [
-                "com.netflix.conductor:conductor-client",
-                "com.netflix.conductor:conductor-core",
-<<<<<<< HEAD
-                "com.netflix.conductor:conductor-es6-persistence"
-            ],
-            "locked": "2.7"
-        },
-        "io.grpc:grpc-netty": {
-            "firstLevelTransitive": [
-=======
-                "com.netflix.conductor:conductor-es6-persistence",
-                "com.netflix.dyno:dyno-core"
-            ]
-        },
-        "commons-jxpath:commons-jxpath": {
-            "locked": "1.3",
-            "transitive": [
-                "com.netflix.netflix-commons:netflix-infix"
-            ]
-        },
-        "commons-lang:commons-lang": {
-            "locked": "2.6",
-            "transitive": [
-                "commons-configuration:commons-configuration"
-            ]
-        },
-        "commons-logging:commons-logging": {
-            "locked": "1.2",
-            "transitive": [
-                "com.amazonaws:aws-java-sdk-core",
-                "commons-configuration:commons-configuration",
-                "org.apache.httpcomponents:httpclient",
-                "org.elasticsearch.client:elasticsearch-rest-client"
-            ]
-        },
-        "info.picocli:picocli": {
-            "locked": "4.3.2",
-            "transitive": [
-                "org.codehaus.groovy:groovy-cli-picocli"
-            ]
-        },
-        "io.dropwizard.metrics:metrics-core": {
-            "locked": "4.1.22",
-            "transitive": [
-                "com.datastax.cassandra:cassandra-driver-core"
-            ]
-        },
-        "io.github.classgraph:classgraph": {
-            "locked": "4.8.143",
-            "transitive": [
-                "org.springdoc:springdoc-openapi-ui"
-            ]
-        },
-        "io.github.x-stream:mxparser": {
-            "locked": "1.2.2",
-            "transitive": [
-                "com.thoughtworks.xstream:xstream"
-            ]
-        },
-        "io.grpc:grpc-api": {
-            "locked": "1.46.0",
-            "transitive": [
-                "io.grpc:grpc-core",
-                "io.grpc:grpc-protobuf",
-                "io.grpc:grpc-protobuf-lite",
-                "io.grpc:grpc-stub"
-            ]
-        },
-        "io.grpc:grpc-context": {
-            "locked": "1.46.0",
-            "transitive": [
-                "io.grpc:grpc-api"
-            ]
-        },
-        "io.grpc:grpc-core": {
-            "locked": "1.46.0",
-            "transitive": [
-                "io.grpc:grpc-netty",
-                "io.grpc:grpc-services"
-            ]
-        },
-        "io.grpc:grpc-netty": {
-            "locked": "1.46.0",
-            "transitive": [
->>>>>>> bc9df66c
-                "com.netflix.conductor:conductor-grpc-client",
-                "com.netflix.conductor:conductor-grpc-server"
-            ],
-            "locked": "1.45.1"
-        },
-        "io.grpc:grpc-protobuf": {
-<<<<<<< HEAD
-            "firstLevelTransitive": [
-                "com.netflix.conductor:conductor-grpc",
-                "com.netflix.conductor:conductor-grpc-client"
-            ],
-            "locked": "1.45.1"
-        },
-        "io.grpc:grpc-services": {
-            "firstLevelTransitive": [
-=======
-            "locked": "1.46.0",
-            "transitive": [
-                "com.netflix.conductor:conductor-grpc",
-                "com.netflix.conductor:conductor-grpc-client",
-                "io.grpc:grpc-services"
-            ]
-        },
-        "io.grpc:grpc-protobuf-lite": {
-            "locked": "1.46.0",
-            "transitive": [
-                "io.grpc:grpc-protobuf"
-            ]
-        },
-        "io.grpc:grpc-services": {
-            "locked": "1.46.0",
-            "transitive": [
->>>>>>> bc9df66c
-                "com.netflix.conductor:conductor-grpc-server"
-            ],
-            "locked": "1.45.1"
-        },
-        "io.grpc:grpc-stub": {
-<<<<<<< HEAD
-            "firstLevelTransitive": [
-                "com.netflix.conductor:conductor-grpc",
-                "com.netflix.conductor:conductor-grpc-client"
-            ],
-            "locked": "1.45.1"
-        },
-        "io.micrometer:micrometer-registry-datadog": {
-            "firstLevelTransitive": [
-                "com.netflix.conductor:conductor-server"
-            ],
-            "locked": "1.8.4"
-        },
-        "io.micrometer:micrometer-registry-prometheus": {
-            "firstLevelTransitive": [
-                "com.netflix.conductor:conductor-contribs"
-            ],
-            "locked": "1.8.4"
-        },
-        "io.nats:java-nats-streaming": {
-            "firstLevelTransitive": [
-                "com.netflix.conductor:conductor-contribs"
-            ],
-            "locked": "0.5.0"
-        },
-        "io.prometheus:simpleclient": {
-            "firstLevelTransitive": [
-                "com.netflix.conductor:conductor-contribs"
-            ],
-            "locked": "0.12.0"
-        },
-        "io.reactivex:rxjava": {
-            "firstLevelTransitive": [
-                "com.netflix.conductor:conductor-contribs",
-=======
-            "locked": "1.46.0",
-            "transitive": [
-                "com.netflix.conductor:conductor-grpc",
-                "com.netflix.conductor:conductor-grpc-client",
-                "io.grpc:grpc-services"
-            ]
-        },
-        "io.micrometer:micrometer-core": {
-            "locked": "1.5.14",
-            "transitive": [
-                "org.springframework.boot:spring-boot-starter-actuator"
-            ]
-        },
-        "io.netty:netty-buffer": {
-            "locked": "4.1.65.Final",
-            "transitive": [
-                "io.netty:netty-codec",
-                "io.netty:netty-codec-dns",
-                "io.netty:netty-codec-http",
-                "io.netty:netty-codec-http2",
-                "io.netty:netty-codec-socks",
-                "io.netty:netty-handler",
-                "io.netty:netty-handler-proxy",
-                "io.netty:netty-resolver-dns",
-                "io.netty:netty-transport",
-                "org.elasticsearch.plugin:transport-netty4-client",
-                "org.redisson:redisson"
-            ]
-        },
-        "io.netty:netty-codec": {
-            "locked": "4.1.65.Final",
-            "transitive": [
-                "io.netty:netty-codec-dns",
-                "io.netty:netty-codec-http",
-                "io.netty:netty-codec-http2",
-                "io.netty:netty-codec-socks",
-                "io.netty:netty-handler",
-                "io.netty:netty-handler-proxy",
-                "io.netty:netty-resolver-dns",
-                "org.elasticsearch.plugin:transport-netty4-client",
-                "org.redisson:redisson"
-            ]
-        },
-        "io.netty:netty-codec-dns": {
-            "locked": "4.1.65.Final",
-            "transitive": [
-                "io.netty:netty-resolver-dns"
-            ]
-        },
-        "io.netty:netty-codec-http": {
-            "locked": "4.1.65.Final",
-            "transitive": [
-                "io.netty:netty-codec-http2",
-                "io.netty:netty-handler-proxy",
-                "org.elasticsearch.plugin:transport-netty4-client"
-            ]
-        },
-        "io.netty:netty-codec-http2": {
-            "locked": "4.1.65.Final",
-            "transitive": [
-                "io.grpc:grpc-netty"
-            ]
-        },
-        "io.netty:netty-codec-socks": {
-            "locked": "4.1.65.Final",
-            "transitive": [
-                "io.netty:netty-handler-proxy"
-            ]
-        },
-        "io.netty:netty-common": {
-            "locked": "4.1.65.Final",
-            "transitive": [
-                "io.netty:netty-buffer",
-                "io.netty:netty-codec",
-                "io.netty:netty-codec-dns",
-                "io.netty:netty-codec-http",
-                "io.netty:netty-codec-http2",
-                "io.netty:netty-codec-socks",
-                "io.netty:netty-handler",
-                "io.netty:netty-handler-proxy",
-                "io.netty:netty-resolver",
-                "io.netty:netty-resolver-dns",
-                "io.netty:netty-transport",
-                "org.elasticsearch.plugin:transport-netty4-client",
-                "org.redisson:redisson"
-            ]
-        },
-        "io.netty:netty-handler": {
-            "locked": "4.1.65.Final",
-            "transitive": [
-                "com.datastax.cassandra:cassandra-driver-core",
-                "io.netty:netty-codec-http",
-                "io.netty:netty-codec-http2",
-                "io.netty:netty-resolver-dns",
-                "org.elasticsearch.plugin:transport-netty4-client",
-                "org.redisson:redisson"
-            ]
-        },
-        "io.netty:netty-handler-proxy": {
-            "locked": "4.1.65.Final",
-            "transitive": [
-                "io.grpc:grpc-netty"
-            ]
-        },
-        "io.netty:netty-resolver": {
-            "locked": "4.1.65.Final",
-            "transitive": [
-                "io.netty:netty-handler",
-                "io.netty:netty-resolver-dns",
-                "io.netty:netty-transport",
-                "org.elasticsearch.plugin:transport-netty4-client"
-            ]
-        },
-        "io.netty:netty-resolver-dns": {
-            "locked": "4.1.65.Final",
-            "transitive": [
-                "org.redisson:redisson"
-            ]
-        },
-        "io.netty:netty-transport": {
-            "locked": "4.1.65.Final",
-            "transitive": [
-                "io.netty:netty-codec",
-                "io.netty:netty-codec-dns",
-                "io.netty:netty-codec-http",
-                "io.netty:netty-codec-http2",
-                "io.netty:netty-codec-socks",
-                "io.netty:netty-handler",
-                "io.netty:netty-handler-proxy",
-                "io.netty:netty-resolver-dns",
-                "org.elasticsearch.plugin:transport-netty4-client",
-                "org.redisson:redisson"
-            ]
-        },
-        "io.perfmark:perfmark-api": {
-            "locked": "0.25.0",
-            "transitive": [
-                "io.grpc:grpc-core",
-                "io.grpc:grpc-netty"
-            ]
-        },
-        "io.projectreactor:reactor-core": {
-            "locked": "3.3.17.RELEASE",
-            "transitive": [
-                "org.redisson:redisson"
-            ]
-        },
-        "io.reactivex.rxjava2:rxjava": {
-            "locked": "2.2.21",
-            "transitive": [
-                "org.redisson:redisson"
-            ]
-        },
-        "io.reactivex:rxjava": {
-            "locked": "1.3.8",
-            "transitive": [
-                "com.netflix.conductor:conductor-awssqs-event-queue",
->>>>>>> bc9df66c
-                "com.netflix.conductor:conductor-core"
-            ],
-            "locked": "1.3.8"
-        },
-        "jakarta.activation:jakarta.activation-api": {
-            "firstLevelTransitive": [
-                "com.netflix.conductor:conductor-core"
-            ],
-            "locked": "1.2.2"
-        },
-        "jakarta.xml.bind:jakarta.xml.bind-api": {
-            "firstLevelTransitive": [
-                "com.netflix.conductor:conductor-core"
-            ],
-            "locked": "2.3.3"
-        },
-        "javax.annotation:javax.annotation-api": {
-            "firstLevelTransitive": [
-                "com.netflix.conductor:conductor-grpc"
-            ],
-            "locked": "1.3.2"
-        },
-        "javax.ws.rs:jsr311-api": {
-<<<<<<< HEAD
-            "firstLevelTransitive": [
-                "com.netflix.conductor:conductor-contribs"
-            ],
-            "locked": "1.1.1"
-=======
-            "locked": "1.1.1",
-            "transitive": [
-                "com.netflix.conductor:conductor-http-task",
-                "com.netflix.eureka:eureka-client",
-                "com.sun.jersey:jersey-core"
-            ]
-        },
-        "jline:jline": {
-            "locked": "2.14.6",
-            "transitive": [
-                "org.codehaus.groovy:groovy-groovysh"
-            ]
-        },
-        "joda-time:joda-time": {
-            "locked": "2.10.1",
-            "transitive": [
-                "com.amazonaws:aws-java-sdk-core",
-                "com.netflix.dyno:dyno-contrib",
-                "com.netflix.dyno:dyno-core",
-                "com.netflix.dyno:dyno-demo",
-                "com.netflix.dyno:dyno-jedis",
-                "com.netflix.dyno:dyno-memcache",
-                "com.netflix.dyno:dyno-recipes",
-                "com.netflix.netflix-commons:netflix-infix",
-                "org.elasticsearch:elasticsearch"
-            ]
->>>>>>> bc9df66c
-        },
-        "junit:junit": {
-            "locked": "4.13.2"
-        },
-<<<<<<< HEAD
-        "mysql:mysql-connector-java": {
-            "firstLevelTransitive": [
-                "com.netflix.conductor:conductor-mysql-persistence"
-            ],
-            "locked": "8.0.28"
-        },
-        "net.thisptr:jackson-jq": {
-            "firstLevelTransitive": [
-                "com.netflix.conductor:conductor-contribs"
-            ],
-            "locked": "0.0.13"
-=======
-        "net.bytebuddy:byte-buddy": {
-            "locked": "1.10.22",
-            "transitive": [
-                "org.mockito:mockito-core",
-                "org.redisson:redisson"
-            ]
-        },
-        "net.bytebuddy:byte-buddy-agent": {
-            "locked": "1.10.22",
-            "transitive": [
-                "org.mockito:mockito-core"
-            ]
-        },
-        "net.java.dev.jna:jna": {
-            "locked": "5.8.0",
-            "transitive": [
-                "com.github.docker-java:docker-java-transport-zerodep",
-                "org.rnorth.visible-assertions:visible-assertions"
-            ]
-        },
-        "net.minidev:accessors-smart": {
-            "locked": "2.3.1",
-            "transitive": [
-                "net.minidev:json-smart"
-            ]
-        },
-        "net.minidev:json-smart": {
-            "locked": "2.3.1",
-            "transitive": [
-                "com.jayway.jsonpath:json-path"
-            ]
-        },
-        "net.sf.jopt-simple:jopt-simple": {
-            "locked": "5.0.2",
-            "transitive": [
-                "org.elasticsearch:elasticsearch-cli"
-            ]
-        },
-        "net.thisptr:jackson-jq": {
-            "locked": "0.0.13",
-            "transitive": [
-                "com.netflix.conductor:conductor-json-jq-task"
-            ]
-        },
-        "org.antlr:antlr-runtime": {
-            "locked": "3.4",
-            "transitive": [
-                "com.netflix.netflix-commons:netflix-infix"
-            ]
-        },
-        "org.antlr:stringtemplate": {
-            "locked": "3.2.1",
-            "transitive": [
-                "org.antlr:antlr-runtime"
-            ]
-        },
-        "org.apache.ant:ant": {
-            "locked": "1.9.15",
-            "transitive": [
-                "org.apache.ant:ant-junit",
-                "org.codehaus.groovy:groovy-ant"
-            ]
-        },
-        "org.apache.ant:ant-antlr": {
-            "locked": "1.9.15",
-            "transitive": [
-                "org.codehaus.groovy:groovy-ant"
-            ]
-        },
-        "org.apache.ant:ant-junit": {
-            "locked": "1.9.15",
-            "transitive": [
-                "org.codehaus.groovy:groovy-ant"
-            ]
-        },
-        "org.apache.ant:ant-launcher": {
-            "locked": "1.9.15",
-            "transitive": [
-                "org.apache.ant:ant",
-                "org.codehaus.groovy:groovy-ant"
-            ]
->>>>>>> bc9df66c
-        },
-        "org.apache.bval:bval-jsr": {
-            "firstLevelTransitive": [
-                "com.netflix.conductor:conductor-common",
-                "com.netflix.conductor:conductor-core"
-            ],
-            "locked": "2.0.5"
-        },
-        "org.apache.commons:commons-lang3": {
-<<<<<<< HEAD
-            "firstLevelTransitive": [
-=======
-            "locked": "3.10",
-            "transitive": [
-                "com.netflix.conductor:conductor-awss3-storage",
-                "com.netflix.conductor:conductor-awssqs-event-queue",
->>>>>>> bc9df66c
-                "com.netflix.conductor:conductor-cassandra-persistence",
-                "com.netflix.conductor:conductor-client",
-                "com.netflix.conductor:conductor-common",
-                "com.netflix.conductor:conductor-core",
-                "com.netflix.conductor:conductor-es6-persistence",
-                "com.netflix.conductor:conductor-grpc-client",
-                "com.netflix.conductor:conductor-grpc-server",
-<<<<<<< HEAD
-                "com.netflix.conductor:conductor-mysql-persistence",
-                "com.netflix.conductor:conductor-postgres-persistence",
-                "com.netflix.conductor:conductor-redis-lock"
-            ],
-            "locked": "3.12.0"
-        },
-        "org.apache.kafka:kafka-clients": {
-            "firstLevelTransitive": [
-                "com.netflix.conductor:conductor-contribs"
-            ],
-            "locked": "3.0.1"
-        },
-=======
-                "com.netflix.conductor:conductor-redis-concurrency-limit",
-                "com.netflix.conductor:conductor-redis-lock",
-                "com.netflix.dyno:dyno-contrib",
-                "com.netflix.dyno:dyno-core",
-                "io.swagger.core.v3:swagger-core"
-            ]
-        },
-        "org.apache.commons:commons-math": {
-            "locked": "2.2",
-            "transitive": [
-                "com.netflix.dyno:dyno-core",
-                "com.netflix.netflix-commons:netflix-eventbus"
-            ]
-        },
-        "org.apache.commons:commons-pool2": {
-            "locked": "2.8.1",
-            "transitive": [
-                "redis.clients:jedis"
-            ]
-        },
-        "org.apache.httpcomponents:httpasyncclient": {
-            "locked": "4.1.4",
-            "transitive": [
-                "org.elasticsearch.client:elasticsearch-rest-client"
-            ]
-        },
-        "org.apache.httpcomponents:httpclient": {
-            "locked": "4.5.13",
-            "transitive": [
-                "com.amazonaws:aws-java-sdk-core",
-                "com.netflix.dyno:dyno-contrib",
-                "com.netflix.dyno:dyno-core",
-                "com.netflix.dyno:dyno-demo",
-                "com.netflix.dyno:dyno-jedis",
-                "com.netflix.dyno:dyno-memcache",
-                "com.netflix.dyno:dyno-recipes",
-                "com.netflix.eureka:eureka-client",
-                "com.sun.jersey.contribs:jersey-apache-client4",
-                "org.elasticsearch.client:elasticsearch-rest-client"
-            ]
-        },
-        "org.apache.httpcomponents:httpcore": {
-            "locked": "4.4.14",
-            "transitive": [
-                "org.apache.httpcomponents:httpclient",
-                "org.elasticsearch.client:elasticsearch-rest-client"
-            ]
-        },
         "org.apache.httpcomponents:httpcore-nio": {
             "locked": "4.4.14",
             "transitive": [
                 "org.elasticsearch.client:elasticsearch-rest-client"
             ]
         },
->>>>>>> bc9df66c
         "org.apache.logging.log4j:log4j-api": {
-            "firstLevelTransitive": [
-                "com.netflix.conductor:conductor-annotations",
-                "com.netflix.conductor:conductor-awss3-storage",
-                "com.netflix.conductor:conductor-awssqs-event-queue",
-                "com.netflix.conductor:conductor-cassandra-persistence",
-                "com.netflix.conductor:conductor-client",
-                "com.netflix.conductor:conductor-common",
-                "com.netflix.conductor:conductor-core",
-                "com.netflix.conductor:conductor-es6-persistence",
-                "com.netflix.conductor:conductor-grpc",
-                "com.netflix.conductor:conductor-grpc-client",
-                "com.netflix.conductor:conductor-grpc-server",
-                "com.netflix.conductor:conductor-http-task",
-                "com.netflix.conductor:conductor-json-jq-task",
-                "com.netflix.conductor:conductor-redis-concurrency-limit",
-                "com.netflix.conductor:conductor-redis-lock",
-                "com.netflix.conductor:conductor-redis-persistence",
-                "com.netflix.conductor:conductor-rest",
-                "com.netflix.conductor:conductor-server"
-            ],
+            "locked": "2.17.1",
+            "transitive": [
+                "org.apache.logging.log4j:log4j-core",
+                "org.apache.logging.log4j:log4j-jul",
+                "org.apache.logging.log4j:log4j-slf4j-impl",
+                "org.apache.logging.log4j:log4j-web",
+                "org.elasticsearch:elasticsearch"
+            ]
+        },
+        "org.apache.logging.log4j:log4j-core": {
+            "locked": "2.17.1",
+            "transitive": [
+                "org.apache.logging.log4j:log4j-web",
+                "org.springframework.boot:spring-boot-starter-log4j2"
+            ]
+        },
+        "org.apache.logging.log4j:log4j-jul": {
+            "locked": "2.17.1",
+            "transitive": [
+                "org.springframework.boot:spring-boot-starter-log4j2"
+            ]
+        },
+        "org.apache.logging.log4j:log4j-slf4j-impl": {
+            "locked": "2.17.1",
+            "transitive": [
+                "org.springframework.boot:spring-boot-starter-log4j2"
+            ]
+        },
+        "org.apache.logging.log4j:log4j-web": {
             "locked": "2.17.1"
-        },
-        "org.apache.logging.log4j:log4j-core": {
-            "firstLevelTransitive": [
-                "com.netflix.conductor:conductor-annotations",
-                "com.netflix.conductor:conductor-awss3-storage",
-                "com.netflix.conductor:conductor-awssqs-event-queue",
-                "com.netflix.conductor:conductor-cassandra-persistence",
-                "com.netflix.conductor:conductor-client",
-                "com.netflix.conductor:conductor-common",
-                "com.netflix.conductor:conductor-core",
-                "com.netflix.conductor:conductor-es6-persistence",
-                "com.netflix.conductor:conductor-grpc",
-                "com.netflix.conductor:conductor-grpc-client",
-                "com.netflix.conductor:conductor-grpc-server",
-                "com.netflix.conductor:conductor-http-task",
-                "com.netflix.conductor:conductor-json-jq-task",
-                "com.netflix.conductor:conductor-redis-concurrency-limit",
-                "com.netflix.conductor:conductor-redis-lock",
-                "com.netflix.conductor:conductor-redis-persistence",
-                "com.netflix.conductor:conductor-rest",
-                "com.netflix.conductor:conductor-server"
-            ],
-            "locked": "2.17.1"
-        },
-        "org.apache.logging.log4j:log4j-jul": {
-            "firstLevelTransitive": [
-                "com.netflix.conductor:conductor-annotations",
-                "com.netflix.conductor:conductor-awss3-storage",
-                "com.netflix.conductor:conductor-awssqs-event-queue",
-                "com.netflix.conductor:conductor-cassandra-persistence",
-                "com.netflix.conductor:conductor-client",
-                "com.netflix.conductor:conductor-common",
-                "com.netflix.conductor:conductor-core",
-                "com.netflix.conductor:conductor-es6-persistence",
-                "com.netflix.conductor:conductor-grpc",
-                "com.netflix.conductor:conductor-grpc-client",
-                "com.netflix.conductor:conductor-grpc-server",
-                "com.netflix.conductor:conductor-http-task",
-                "com.netflix.conductor:conductor-json-jq-task",
-                "com.netflix.conductor:conductor-redis-concurrency-limit",
-                "com.netflix.conductor:conductor-redis-lock",
-                "com.netflix.conductor:conductor-redis-persistence",
-                "com.netflix.conductor:conductor-rest",
-                "com.netflix.conductor:conductor-server"
-            ],
-            "locked": "2.17.1"
-        },
-        "org.apache.logging.log4j:log4j-slf4j-impl": {
-            "firstLevelTransitive": [
-                "com.netflix.conductor:conductor-annotations",
-                "com.netflix.conductor:conductor-awss3-storage",
-                "com.netflix.conductor:conductor-awssqs-event-queue",
-                "com.netflix.conductor:conductor-cassandra-persistence",
-                "com.netflix.conductor:conductor-client",
-                "com.netflix.conductor:conductor-common",
-                "com.netflix.conductor:conductor-core",
-                "com.netflix.conductor:conductor-es6-persistence",
-                "com.netflix.conductor:conductor-grpc",
-                "com.netflix.conductor:conductor-grpc-client",
-                "com.netflix.conductor:conductor-grpc-server",
-                "com.netflix.conductor:conductor-http-task",
-                "com.netflix.conductor:conductor-json-jq-task",
-                "com.netflix.conductor:conductor-redis-concurrency-limit",
-                "com.netflix.conductor:conductor-redis-lock",
-                "com.netflix.conductor:conductor-redis-persistence",
-                "com.netflix.conductor:conductor-rest",
-                "com.netflix.conductor:conductor-server"
-            ],
-            "locked": "2.17.1"
-        },
-        "org.apache.logging.log4j:log4j-web": {
-            "firstLevelTransitive": [
-                "com.netflix.conductor:conductor-annotations",
-                "com.netflix.conductor:conductor-awss3-storage",
-                "com.netflix.conductor:conductor-awssqs-event-queue",
-                "com.netflix.conductor:conductor-cassandra-persistence",
-                "com.netflix.conductor:conductor-client",
-                "com.netflix.conductor:conductor-common",
-                "com.netflix.conductor:conductor-core",
-                "com.netflix.conductor:conductor-es6-persistence",
-                "com.netflix.conductor:conductor-grpc",
-                "com.netflix.conductor:conductor-grpc-client",
-                "com.netflix.conductor:conductor-grpc-server",
-                "com.netflix.conductor:conductor-http-task",
-                "com.netflix.conductor:conductor-json-jq-task",
-                "com.netflix.conductor:conductor-redis-concurrency-limit",
-                "com.netflix.conductor:conductor-redis-lock",
-                "com.netflix.conductor:conductor-redis-persistence",
-                "com.netflix.conductor:conductor-rest",
-                "com.netflix.conductor:conductor-server"
-<<<<<<< HEAD
-            ],
-            "locked": "2.17.1"
-=======
-            ]
         },
         "org.apache.lucene:lucene-analyzers-common": {
             "locked": "7.7.3",
@@ -2075,24 +681,10 @@
                 "org.elasticsearch:elasticsearch"
             ]
         },
-        "org.apache.tomcat.embed:tomcat-embed-core": {
-            "locked": "9.0.46",
-            "transitive": [
-                "org.apache.tomcat.embed:tomcat-embed-websocket",
-                "org.springframework.boot:spring-boot-starter-tomcat"
-            ]
-        },
-        "org.apache.tomcat.embed:tomcat-embed-websocket": {
-            "locked": "9.0.46",
-            "transitive": [
-                "org.springframework.boot:spring-boot-starter-tomcat"
-            ]
-        },
         "org.apiguardian:apiguardian-api": {
             "locked": "1.1.0",
             "transitive": [
                 "org.junit.jupiter:junit-jupiter-api",
-                "org.junit.jupiter:junit-jupiter-engine",
                 "org.junit.jupiter:junit-jupiter-params",
                 "org.junit.platform:junit-platform-commons",
                 "org.junit.platform:junit-platform-engine",
@@ -2106,9 +698,8 @@
             ]
         },
         "org.checkerframework:checker-qual": {
-            "locked": "3.8.0",
-            "transitive": [
-                "com.github.ben-manes.caffeine:caffeine",
+            "locked": "3.5.0",
+            "transitive": [
                 "com.google.guava:guava"
             ]
         },
@@ -2140,54 +731,2366 @@
                 "org.spockframework:spock-core",
                 "org.spockframework:spock-spring"
             ]
->>>>>>> bc9df66c
         },
         "org.codehaus.groovy:groovy-all": {
             "locked": "2.5.13"
         },
+        "org.codehaus.groovy:groovy-ant": {
+            "locked": "2.5.14",
+            "transitive": [
+                "org.codehaus.groovy:groovy-all"
+            ]
+        },
+        "org.codehaus.groovy:groovy-cli-commons": {
+            "locked": "2.5.14",
+            "transitive": [
+                "org.codehaus.groovy:groovy-all"
+            ]
+        },
+        "org.codehaus.groovy:groovy-cli-picocli": {
+            "locked": "2.5.14",
+            "transitive": [
+                "org.codehaus.groovy:groovy-all",
+                "org.codehaus.groovy:groovy-console",
+                "org.codehaus.groovy:groovy-docgenerator",
+                "org.codehaus.groovy:groovy-groovydoc",
+                "org.codehaus.groovy:groovy-groovysh"
+            ]
+        },
+        "org.codehaus.groovy:groovy-console": {
+            "locked": "2.5.14",
+            "transitive": [
+                "org.codehaus.groovy:groovy-all",
+                "org.codehaus.groovy:groovy-groovysh"
+            ]
+        },
+        "org.codehaus.groovy:groovy-datetime": {
+            "locked": "2.5.14",
+            "transitive": [
+                "org.codehaus.groovy:groovy-all"
+            ]
+        },
+        "org.codehaus.groovy:groovy-docgenerator": {
+            "locked": "2.5.14",
+            "transitive": [
+                "org.codehaus.groovy:groovy-all"
+            ]
+        },
+        "org.codehaus.groovy:groovy-groovydoc": {
+            "locked": "2.5.14",
+            "transitive": [
+                "org.codehaus.groovy:groovy-all",
+                "org.codehaus.groovy:groovy-ant"
+            ]
+        },
+        "org.codehaus.groovy:groovy-groovysh": {
+            "locked": "2.5.14",
+            "transitive": [
+                "org.codehaus.groovy:groovy-all"
+            ]
+        },
+        "org.codehaus.groovy:groovy-jmx": {
+            "locked": "2.5.14",
+            "transitive": [
+                "org.codehaus.groovy:groovy-all"
+            ]
+        },
+        "org.codehaus.groovy:groovy-json": {
+            "locked": "2.5.14",
+            "transitive": [
+                "org.codehaus.groovy:groovy-all",
+                "org.spockframework:spock-core",
+                "org.spockframework:spock-spring"
+            ]
+        },
+        "org.codehaus.groovy:groovy-jsr223": {
+            "locked": "2.5.14",
+            "transitive": [
+                "org.codehaus.groovy:groovy-all"
+            ]
+        },
+        "org.codehaus.groovy:groovy-macro": {
+            "locked": "2.5.14",
+            "transitive": [
+                "org.codehaus.groovy:groovy-all",
+                "org.spockframework:spock-core",
+                "org.spockframework:spock-spring"
+            ]
+        },
+        "org.codehaus.groovy:groovy-nio": {
+            "locked": "2.5.14",
+            "transitive": [
+                "org.codehaus.groovy:groovy-all",
+                "org.spockframework:spock-core",
+                "org.spockframework:spock-spring"
+            ]
+        },
+        "org.codehaus.groovy:groovy-servlet": {
+            "locked": "2.5.14",
+            "transitive": [
+                "org.codehaus.groovy:groovy-all"
+            ]
+        },
+        "org.codehaus.groovy:groovy-sql": {
+            "locked": "2.5.14",
+            "transitive": [
+                "org.codehaus.groovy:groovy-all",
+                "org.spockframework:spock-core",
+                "org.spockframework:spock-spring"
+            ]
+        },
+        "org.codehaus.groovy:groovy-swing": {
+            "locked": "2.5.14",
+            "transitive": [
+                "org.codehaus.groovy:groovy-all",
+                "org.codehaus.groovy:groovy-console"
+            ]
+        },
+        "org.codehaus.groovy:groovy-templates": {
+            "locked": "2.5.14",
+            "transitive": [
+                "org.codehaus.groovy:groovy-all",
+                "org.codehaus.groovy:groovy-console",
+                "org.codehaus.groovy:groovy-docgenerator",
+                "org.codehaus.groovy:groovy-groovydoc",
+                "org.codehaus.groovy:groovy-servlet",
+                "org.spockframework:spock-core",
+                "org.spockframework:spock-spring"
+            ]
+        },
+        "org.codehaus.groovy:groovy-test": {
+            "locked": "2.5.14",
+            "transitive": [
+                "org.codehaus.groovy:groovy-all",
+                "org.spockframework:spock-core",
+                "org.spockframework:spock-spring"
+            ]
+        },
+        "org.codehaus.groovy:groovy-test-junit5": {
+            "locked": "2.5.14",
+            "transitive": [
+                "org.codehaus.groovy:groovy-all"
+            ]
+        },
+        "org.codehaus.groovy:groovy-testng": {
+            "locked": "2.5.14",
+            "transitive": [
+                "org.codehaus.groovy:groovy-all"
+            ]
+        },
+        "org.codehaus.groovy:groovy-xml": {
+            "locked": "2.5.14",
+            "transitive": [
+                "org.codehaus.groovy:groovy-all",
+                "org.codehaus.groovy:groovy-servlet",
+                "org.codehaus.groovy:groovy-templates",
+                "org.spockframework:spock-core",
+                "org.spockframework:spock-spring"
+            ]
+        },
         "org.elasticsearch.client:elasticsearch-rest-client": {
-            "firstLevelTransitive": [
+            "locked": "6.8.12",
+            "transitive": [
+                "org.elasticsearch.client:elasticsearch-rest-high-level-client"
+            ]
+        },
+        "org.elasticsearch.client:elasticsearch-rest-high-level-client": {
+            "locked": "6.8.12"
+        },
+        "org.elasticsearch.plugin:aggs-matrix-stats-client": {
+            "locked": "6.8.12",
+            "transitive": [
+                "org.elasticsearch.client:elasticsearch-rest-high-level-client"
+            ]
+        },
+        "org.elasticsearch.plugin:lang-mustache-client": {
+            "locked": "6.8.12",
+            "transitive": [
+                "org.elasticsearch.client:elasticsearch-rest-high-level-client"
+            ]
+        },
+        "org.elasticsearch.plugin:parent-join-client": {
+            "locked": "6.8.12",
+            "transitive": [
+                "org.elasticsearch.client:elasticsearch-rest-high-level-client"
+            ]
+        },
+        "org.elasticsearch.plugin:rank-eval-client": {
+            "locked": "6.8.12",
+            "transitive": [
+                "org.elasticsearch.client:elasticsearch-rest-high-level-client"
+            ]
+        },
+        "org.elasticsearch:elasticsearch": {
+            "locked": "6.8.12",
+            "transitive": [
+                "org.elasticsearch.client:elasticsearch-rest-high-level-client"
+            ]
+        },
+        "org.elasticsearch:elasticsearch-cli": {
+            "locked": "6.8.12",
+            "transitive": [
+                "org.elasticsearch:elasticsearch"
+            ]
+        },
+        "org.elasticsearch:elasticsearch-core": {
+            "locked": "6.8.12",
+            "transitive": [
+                "org.elasticsearch:elasticsearch",
+                "org.elasticsearch:elasticsearch-cli",
+                "org.elasticsearch:elasticsearch-x-content"
+            ]
+        },
+        "org.elasticsearch:elasticsearch-secure-sm": {
+            "locked": "6.8.12",
+            "transitive": [
+                "org.elasticsearch:elasticsearch"
+            ]
+        },
+        "org.elasticsearch:elasticsearch-x-content": {
+            "locked": "6.8.12",
+            "transitive": [
+                "org.elasticsearch:elasticsearch"
+            ]
+        },
+        "org.elasticsearch:jna": {
+            "locked": "5.5.0",
+            "transitive": [
+                "org.elasticsearch:elasticsearch"
+            ]
+        },
+        "org.hamcrest:hamcrest": {
+            "locked": "2.2",
+            "transitive": [
+                "org.hamcrest:hamcrest-core",
+                "org.springframework.boot:spring-boot-starter-test"
+            ]
+        },
+        "org.hamcrest:hamcrest-core": {
+            "locked": "2.2",
+            "transitive": [
+                "junit:junit"
+            ]
+        },
+        "org.hdrhistogram:HdrHistogram": {
+            "locked": "2.1.9",
+            "transitive": [
+                "org.elasticsearch:elasticsearch"
+            ]
+        },
+        "org.junit.jupiter:junit-jupiter": {
+            "locked": "5.6.3",
+            "transitive": [
+                "org.springframework.boot:spring-boot-starter-test"
+            ]
+        },
+        "org.junit.jupiter:junit-jupiter-api": {
+            "locked": "5.6.3",
+            "transitive": [
+                "org.codehaus.groovy:groovy-test-junit5",
+                "org.junit.jupiter:junit-jupiter",
+                "org.junit.jupiter:junit-jupiter-params"
+            ]
+        },
+        "org.junit.jupiter:junit-jupiter-params": {
+            "locked": "5.6.3",
+            "transitive": [
+                "org.junit.jupiter:junit-jupiter"
+            ]
+        },
+        "org.junit.platform:junit-platform-commons": {
+            "locked": "1.6.3",
+            "transitive": [
+                "org.junit.jupiter:junit-jupiter-api",
+                "org.junit.platform:junit-platform-engine"
+            ]
+        },
+        "org.junit.platform:junit-platform-engine": {
+            "locked": "1.6.3",
+            "transitive": [
+                "org.junit.platform:junit-platform-launcher",
+                "org.junit.vintage:junit-vintage-engine"
+            ]
+        },
+        "org.junit.platform:junit-platform-launcher": {
+            "locked": "1.6.3",
+            "transitive": [
+                "org.codehaus.groovy:groovy-test-junit5"
+            ]
+        },
+        "org.junit.vintage:junit-vintage-engine": {
+            "locked": "5.6.3",
+            "transitive": [
+                "org.springframework.boot:spring-boot-starter-test"
+            ]
+        },
+        "org.junit:junit-bom": {
+            "locked": "5.6.3",
+            "transitive": [
+                "org.junit.jupiter:junit-jupiter",
+                "org.junit.jupiter:junit-jupiter-api",
+                "org.junit.jupiter:junit-jupiter-params",
+                "org.junit.platform:junit-platform-commons",
+                "org.junit.platform:junit-platform-engine",
+                "org.junit.platform:junit-platform-launcher",
+                "org.junit.vintage:junit-vintage-engine"
+            ]
+        },
+        "org.mockito:mockito-core": {
+            "locked": "3.3.3",
+            "transitive": [
+                "org.mockito:mockito-junit-jupiter",
+                "org.springframework.boot:spring-boot-starter-test"
+            ]
+        },
+        "org.mockito:mockito-junit-jupiter": {
+            "locked": "3.3.3",
+            "transitive": [
+                "org.springframework.boot:spring-boot-starter-test"
+            ]
+        },
+        "org.objenesis:objenesis": {
+            "locked": "2.6",
+            "transitive": [
+                "org.mockito:mockito-core"
+            ]
+        },
+        "org.opentest4j:opentest4j": {
+            "locked": "1.2.0",
+            "transitive": [
+                "org.junit.jupiter:junit-jupiter-api",
+                "org.junit.platform:junit-platform-engine"
+            ]
+        },
+        "org.ow2.asm:asm": {
+            "locked": "5.0.4",
+            "transitive": [
+                "net.minidev:accessors-smart"
+            ]
+        },
+        "org.projectlombok:lombok": {
+            "locked": "1.18.20",
+            "transitive": [
+                "com.netflix.dyno:dyno-jedis"
+            ]
+        },
+        "org.rnorth.duct-tape:duct-tape": {
+            "locked": "1.0.8",
+            "transitive": [
+                "org.testcontainers:testcontainers"
+            ]
+        },
+        "org.rnorth.visible-assertions:visible-assertions": {
+            "locked": "2.1.2",
+            "transitive": [
+                "org.testcontainers:testcontainers"
+            ]
+        },
+        "org.skyscreamer:jsonassert": {
+            "locked": "1.5.0",
+            "transitive": [
+                "org.springframework.boot:spring-boot-starter-test"
+            ]
+        },
+        "org.slf4j:jul-to-slf4j": {
+            "locked": "1.7.30",
+            "transitive": [
+                "org.springframework.boot:spring-boot-starter-log4j2",
+                "org.springframework.boot:spring-boot-starter-logging"
+            ]
+        },
+        "org.slf4j:slf4j-api": {
+            "locked": "1.7.30",
+            "transitive": [
+                "com.github.docker-java:docker-java-api",
+                "com.github.docker-java:docker-java-transport-zerodep",
+                "com.jayway.jsonpath:json-path",
+                "com.netflix.dyno:dyno-contrib",
+                "com.netflix.dyno:dyno-core",
+                "com.netflix.dyno:dyno-demo",
+                "com.netflix.dyno:dyno-jedis",
+                "com.netflix.dyno:dyno-memcache",
+                "com.netflix.dyno:dyno-recipes",
+                "org.apache.logging.log4j:log4j-slf4j-impl",
+                "org.slf4j:jul-to-slf4j",
+                "org.testcontainers:testcontainers",
+                "redis.clients:jedis"
+            ]
+        },
+        "org.spockframework:spock-core": {
+            "locked": "1.3-groovy-2.5",
+            "transitive": [
+                "org.spockframework:spock-spring"
+            ]
+        },
+        "org.spockframework:spock-spring": {
+            "locked": "1.3-groovy-2.5"
+        },
+        "org.springframework.boot:spring-boot": {
+            "locked": "2.3.12.RELEASE",
+            "transitive": [
+                "org.springframework.boot:spring-boot-autoconfigure",
+                "org.springframework.boot:spring-boot-starter",
+                "org.springframework.boot:spring-boot-test",
+                "org.springframework.boot:spring-boot-test-autoconfigure"
+            ]
+        },
+        "org.springframework.boot:spring-boot-autoconfigure": {
+            "locked": "2.3.12.RELEASE",
+            "transitive": [
+                "org.springframework.boot:spring-boot-starter",
+                "org.springframework.boot:spring-boot-test-autoconfigure"
+            ]
+        },
+        "org.springframework.boot:spring-boot-starter": {
+            "locked": "2.3.12.RELEASE",
+            "transitive": [
+                "org.springframework.boot:spring-boot-starter-test"
+            ]
+        },
+        "org.springframework.boot:spring-boot-starter-log4j2": {
+            "locked": "2.3.12.RELEASE"
+        },
+        "org.springframework.boot:spring-boot-starter-logging": {
+            "locked": "2.3.12.RELEASE",
+            "transitive": [
+                "org.springframework.boot:spring-boot-starter"
+            ]
+        },
+        "org.springframework.boot:spring-boot-starter-test": {
+            "locked": "2.3.12.RELEASE"
+        },
+        "org.springframework.boot:spring-boot-test": {
+            "locked": "2.3.12.RELEASE",
+            "transitive": [
+                "org.springframework.boot:spring-boot-starter-test",
+                "org.springframework.boot:spring-boot-test-autoconfigure"
+            ]
+        },
+        "org.springframework.boot:spring-boot-test-autoconfigure": {
+            "locked": "2.3.12.RELEASE",
+            "transitive": [
+                "org.springframework.boot:spring-boot-starter-test"
+            ]
+        },
+        "org.springframework.retry:spring-retry": {
+            "locked": "1.2.5.RELEASE"
+        },
+        "org.springframework:spring-aop": {
+            "locked": "5.2.15.RELEASE",
+            "transitive": [
+                "org.springframework:spring-context"
+            ]
+        },
+        "org.springframework:spring-beans": {
+            "locked": "5.2.15.RELEASE",
+            "transitive": [
+                "org.springframework:spring-aop",
+                "org.springframework:spring-context",
+                "org.springframework:spring-web"
+            ]
+        },
+        "org.springframework:spring-context": {
+            "locked": "5.2.15.RELEASE",
+            "transitive": [
+                "org.springframework.boot:spring-boot"
+            ]
+        },
+        "org.springframework:spring-core": {
+            "locked": "5.2.15.RELEASE",
+            "transitive": [
+                "org.springframework.boot:spring-boot",
+                "org.springframework.boot:spring-boot-starter",
+                "org.springframework.boot:spring-boot-starter-test",
+                "org.springframework.retry:spring-retry",
+                "org.springframework:spring-aop",
+                "org.springframework:spring-beans",
+                "org.springframework:spring-context",
+                "org.springframework:spring-expression",
+                "org.springframework:spring-test",
+                "org.springframework:spring-web"
+            ]
+        },
+        "org.springframework:spring-expression": {
+            "locked": "5.2.15.RELEASE",
+            "transitive": [
+                "org.springframework:spring-context"
+            ]
+        },
+        "org.springframework:spring-jcl": {
+            "locked": "5.2.15.RELEASE",
+            "transitive": [
+                "org.springframework:spring-core"
+            ]
+        },
+        "org.springframework:spring-test": {
+            "locked": "5.2.15.RELEASE",
+            "transitive": [
+                "org.springframework.boot:spring-boot-starter-test"
+            ]
+        },
+        "org.springframework:spring-web": {
+            "locked": "5.2.15.RELEASE"
+        },
+        "org.testcontainers:elasticsearch": {
+            "locked": "1.15.3"
+        },
+        "org.testcontainers:testcontainers": {
+            "locked": "1.15.3",
+            "transitive": [
+                "org.testcontainers:elasticsearch"
+            ]
+        },
+        "org.xmlunit:xmlunit-core": {
+            "locked": "2.7.0",
+            "transitive": [
+                "org.springframework.boot:spring-boot-starter-test"
+            ]
+        },
+        "org.yaml:snakeyaml": {
+            "locked": "1.26",
+            "transitive": [
+                "org.elasticsearch:elasticsearch-x-content",
+                "org.springframework.boot:spring-boot-starter"
+            ]
+        },
+        "redis.clients:jedis": {
+            "locked": "3.3.0",
+            "transitive": [
+                "com.netflix.dyno:dyno-jedis"
+            ]
+        }
+    },
+    "testRuntimeClasspath": {
+        "antlr:antlr": {
+            "locked": "2.7.7",
+            "transitive": [
+                "org.antlr:antlr-runtime",
+                "org.antlr:stringtemplate"
+            ]
+        },
+        "aopalliance:aopalliance": {
+            "locked": "1.0",
+            "transitive": [
+                "com.google.inject:guice"
+            ]
+        },
+        "com.amazonaws:aws-java-sdk-core": {
+            "locked": "1.11.86",
+            "transitive": [
+                "com.amazonaws:aws-java-sdk-kms",
+                "com.amazonaws:aws-java-sdk-s3",
+                "com.amazonaws:aws-java-sdk-sqs",
+                "com.netflix.conductor:conductor-client"
+            ]
+        },
+        "com.amazonaws:aws-java-sdk-kms": {
+            "locked": "1.11.86",
+            "transitive": [
+                "com.amazonaws:aws-java-sdk-s3"
+            ]
+        },
+        "com.amazonaws:aws-java-sdk-s3": {
+            "locked": "1.11.86",
+            "transitive": [
+                "com.netflix.conductor:conductor-awss3-storage"
+            ]
+        },
+        "com.amazonaws:aws-java-sdk-sqs": {
+            "locked": "1.11.86",
+            "transitive": [
+                "com.netflix.conductor:conductor-awssqs-event-queue"
+            ]
+        },
+        "com.amazonaws:jmespath-java": {
+            "locked": "1.11.86",
+            "transitive": [
+                "com.amazonaws:aws-java-sdk-kms",
+                "com.amazonaws:aws-java-sdk-s3",
+                "com.amazonaws:aws-java-sdk-sqs"
+            ]
+        },
+        "com.beust:jcommander": {
+            "locked": "1.72",
+            "transitive": [
+                "org.testng:testng"
+            ]
+        },
+        "com.carrotsearch:hppc": {
+            "locked": "0.7.1",
+            "transitive": [
+                "org.elasticsearch:elasticsearch"
+            ]
+        },
+        "com.datastax.cassandra:cassandra-driver-core": {
+            "locked": "3.10.2",
+            "transitive": [
+                "com.netflix.conductor:conductor-cassandra-persistence"
+            ]
+        },
+        "com.ecwid.consul:consul-api": {
+            "locked": "1.2.1",
+            "transitive": [
+                "com.netflix.dyno:dyno-contrib"
+            ]
+        },
+        "com.fasterxml.jackson.core:jackson-annotations": {
+            "locked": "2.11.4",
+            "transitive": [
+                "com.fasterxml.jackson.core:jackson-databind",
+                "com.fasterxml.jackson.datatype:jackson-datatype-jsr310",
+                "com.fasterxml.jackson.module:jackson-module-jaxb-annotations",
+                "com.github.docker-java:docker-java-api",
+                "com.netflix.archaius:archaius-core",
+                "com.netflix.conductor:conductor-core",
+                "com.netflix.eureka:eureka-client",
+                "io.swagger.core.v3:swagger-core",
+                "io.swagger.core.v3:swagger-models"
+            ]
+        },
+        "com.fasterxml.jackson.core:jackson-core": {
+            "locked": "2.11.4",
+            "transitive": [
+                "com.fasterxml.jackson.core:jackson-databind",
+                "com.fasterxml.jackson.dataformat:jackson-dataformat-cbor",
+                "com.fasterxml.jackson.dataformat:jackson-dataformat-yaml",
+                "com.fasterxml.jackson.datatype:jackson-datatype-jdk8",
+                "com.fasterxml.jackson.datatype:jackson-datatype-jsr310",
+                "com.fasterxml.jackson.jaxrs:jackson-jaxrs-base",
+                "com.fasterxml.jackson.module:jackson-module-jaxb-annotations",
+                "com.fasterxml.jackson.module:jackson-module-parameter-names",
+                "com.netflix.archaius:archaius-core",
+                "com.netflix.conductor:conductor-common",
+                "com.netflix.conductor:conductor-core",
+                "com.netflix.eureka:eureka-client",
+                "org.elasticsearch:elasticsearch-x-content",
+                "org.redisson:redisson",
+                "org.webjars:webjars-locator-core"
+            ]
+        },
+        "com.fasterxml.jackson.core:jackson-databind": {
+            "locked": "2.11.4",
+            "transitive": [
+                "com.amazonaws:aws-java-sdk-core",
+                "com.amazonaws:jmespath-java",
+                "com.datastax.cassandra:cassandra-driver-core",
+                "com.fasterxml.jackson.dataformat:jackson-dataformat-cbor",
+                "com.fasterxml.jackson.dataformat:jackson-dataformat-smile",
+                "com.fasterxml.jackson.dataformat:jackson-dataformat-yaml",
+                "com.fasterxml.jackson.datatype:jackson-datatype-jdk8",
+                "com.fasterxml.jackson.datatype:jackson-datatype-jsr310",
+                "com.fasterxml.jackson.jaxrs:jackson-jaxrs-base",
+                "com.fasterxml.jackson.module:jackson-module-jaxb-annotations",
+                "com.fasterxml.jackson.module:jackson-module-parameter-names",
+                "com.netflix.archaius:archaius-core",
+                "com.netflix.conductor:conductor-common",
+                "com.netflix.conductor:conductor-core",
+                "com.netflix.dyno-queues:dyno-queues-redis",
+                "com.netflix.eureka:eureka-client",
+                "io.swagger.core.v3:swagger-core",
+                "net.thisptr:jackson-jq",
+                "org.redisson:redisson",
+                "org.springframework.boot:spring-boot-actuator-autoconfigure",
+                "org.springframework.boot:spring-boot-starter-json"
+            ]
+        },
+        "com.fasterxml.jackson.dataformat:jackson-dataformat-cbor": {
+            "locked": "2.11.4",
+            "transitive": [
+                "com.amazonaws:aws-java-sdk-core",
+                "org.elasticsearch:elasticsearch-x-content"
+            ]
+        },
+        "com.fasterxml.jackson.dataformat:jackson-dataformat-smile": {
+            "locked": "2.11.4",
+            "transitive": [
+                "org.elasticsearch:elasticsearch-x-content"
+            ]
+        },
+        "com.fasterxml.jackson.dataformat:jackson-dataformat-yaml": {
+            "locked": "2.11.4",
+            "transitive": [
+                "io.swagger.core.v3:swagger-core",
+                "org.elasticsearch:elasticsearch-x-content",
+                "org.redisson:redisson"
+            ]
+        },
+        "com.fasterxml.jackson.datatype:jackson-datatype-jdk8": {
+            "locked": "2.11.4",
+            "transitive": [
+                "org.springframework.boot:spring-boot-starter-json"
+            ]
+        },
+        "com.fasterxml.jackson.datatype:jackson-datatype-jsr310": {
+            "locked": "2.11.4",
+            "transitive": [
+                "com.netflix.conductor:conductor-client",
+                "io.swagger.core.v3:swagger-core",
+                "org.springframework.boot:spring-boot-actuator-autoconfigure",
+                "org.springframework.boot:spring-boot-starter-json"
+            ]
+        },
+        "com.fasterxml.jackson.jaxrs:jackson-jaxrs-base": {
+            "locked": "2.11.4",
+            "transitive": [
+                "com.fasterxml.jackson.jaxrs:jackson-jaxrs-json-provider"
+            ]
+        },
+        "com.fasterxml.jackson.jaxrs:jackson-jaxrs-json-provider": {
+            "locked": "2.11.4",
+            "transitive": [
+                "com.netflix.conductor:conductor-client"
+            ]
+        },
+        "com.fasterxml.jackson.module:jackson-module-jaxb-annotations": {
+            "locked": "2.11.4",
+            "transitive": [
+                "com.fasterxml.jackson.jaxrs:jackson-jaxrs-json-provider"
+            ]
+        },
+        "com.fasterxml.jackson.module:jackson-module-parameter-names": {
+            "locked": "2.11.4",
+            "transitive": [
+                "org.springframework.boot:spring-boot-starter-json"
+            ]
+        },
+        "com.fasterxml:classmate": {
+            "locked": "1.5.1",
+            "transitive": [
+                "org.hibernate.validator:hibernate-validator"
+            ]
+        },
+        "com.github.andrewoma.dexx:dexx-collections": {
+            "locked": "0.2",
+            "transitive": [
+                "com.github.vlsi.compactmap:compactmap"
+            ]
+        },
+        "com.github.ben-manes.caffeine:caffeine": {
+            "locked": "2.8.8",
+            "transitive": [
+                "com.netflix.conductor:conductor-core",
+                "com.netflix.conductor:conductor-json-jq-task"
+            ]
+        },
+        "com.github.docker-java:docker-java-api": {
+            "locked": "3.2.8",
+            "transitive": [
+                "org.testcontainers:testcontainers"
+            ]
+        },
+        "com.github.docker-java:docker-java-transport": {
+            "locked": "3.2.8",
+            "transitive": [
+                "com.github.docker-java:docker-java-transport-zerodep"
+            ]
+        },
+        "com.github.docker-java:docker-java-transport-zerodep": {
+            "locked": "3.2.8",
+            "transitive": [
+                "org.testcontainers:testcontainers"
+            ]
+        },
+        "com.github.jnr:jffi": {
+            "locked": "1.2.16",
+            "transitive": [
+                "com.github.jnr:jnr-ffi"
+            ]
+        },
+        "com.github.jnr:jnr-constants": {
+            "locked": "0.9.9",
+            "transitive": [
+                "com.github.jnr:jnr-posix"
+            ]
+        },
+        "com.github.jnr:jnr-ffi": {
+            "locked": "2.1.7",
+            "transitive": [
+                "com.datastax.cassandra:cassandra-driver-core",
+                "com.github.jnr:jnr-posix"
+            ]
+        },
+        "com.github.jnr:jnr-posix": {
+            "locked": "3.0.44",
+            "transitive": [
+                "com.datastax.cassandra:cassandra-driver-core"
+            ]
+        },
+        "com.github.jnr:jnr-x86asm": {
+            "locked": "1.0.2",
+            "transitive": [
+                "com.github.jnr:jnr-ffi"
+            ]
+        },
+        "com.github.spullara.mustache.java:compiler": {
+            "locked": "0.9.3",
+            "transitive": [
+                "org.elasticsearch.plugin:lang-mustache-client"
+            ]
+        },
+        "com.github.vlsi.compactmap:compactmap": {
+            "locked": "2.0",
+            "transitive": [
+                "com.netflix.eureka:eureka-client"
+            ]
+        },
+        "com.google.android:annotations": {
+            "locked": "4.1.1.4",
+            "transitive": [
+                "io.grpc:grpc-core"
+            ]
+        },
+        "com.google.api.grpc:proto-google-common-protos": {
+            "locked": "2.0.1",
+            "transitive": [
+                "io.grpc:grpc-protobuf"
+            ]
+        },
+        "com.google.code.findbugs:jsr305": {
+            "locked": "3.0.2",
+            "transitive": [
+                "com.google.guava:guava",
+                "com.google.protobuf:protobuf-java-util",
+                "com.netflix.archaius:archaius-core",
+                "com.netflix.eureka:eureka-client",
+                "com.netflix.netflix-commons:netflix-infix",
+                "io.grpc:grpc-api",
+                "io.grpc:grpc-protobuf",
+                "io.grpc:grpc-protobuf-lite"
+            ]
+        },
+        "com.google.code.gson:gson": {
+            "locked": "2.8.7",
+            "transitive": [
+                "com.ecwid.consul:consul-api",
+                "com.google.protobuf:protobuf-java-util",
+                "com.netflix.dyno:dyno-recipes",
+                "com.netflix.netflix-commons:netflix-infix",
+                "io.grpc:grpc-core"
+            ]
+        },
+        "com.google.errorprone:error_prone_annotations": {
+            "locked": "2.10.0",
+            "transitive": [
+                "com.github.ben-manes.caffeine:caffeine",
+                "com.google.guava:guava",
+                "com.google.protobuf:protobuf-java-util",
+                "io.grpc:grpc-api",
+                "io.grpc:grpc-core",
+                "io.grpc:grpc-netty",
+                "io.grpc:grpc-services",
+                "io.grpc:grpc-stub"
+            ]
+        },
+        "com.google.guava:failureaccess": {
+            "locked": "1.0.1",
+            "transitive": [
+                "com.google.guava:guava"
+            ]
+        },
+        "com.google.guava:guava": {
+            "locked": "30.0-jre",
+            "transitive": [
+                "com.datastax.cassandra:cassandra-driver-core",
+                "com.google.inject:guice",
+                "com.google.protobuf:protobuf-java-util",
+                "com.netflix.archaius:archaius-core",
+                "com.netflix.conductor:conductor-awssqs-event-queue",
+                "com.netflix.conductor:conductor-es6-persistence",
+                "com.netflix.conductor:conductor-grpc-client",
+                "com.netflix.netflix-commons:netflix-infix",
+                "com.netflix.servo:servo-core",
+                "io.grpc:grpc-api",
+                "io.grpc:grpc-core",
+                "io.grpc:grpc-netty",
+                "io.grpc:grpc-protobuf",
+                "io.grpc:grpc-protobuf-lite",
+                "io.grpc:grpc-services",
+                "io.grpc:grpc-stub"
+            ]
+        },
+        "com.google.guava:listenablefuture": {
+            "locked": "9999.0-empty-to-avoid-conflict-with-guava",
+            "transitive": [
+                "com.google.guava:guava"
+            ]
+        },
+        "com.google.inject:guice": {
+            "locked": "4.1.0",
+            "transitive": [
+                "com.netflix.dyno-queues:dyno-queues-redis",
+                "com.netflix.dyno:dyno-contrib",
+                "com.netflix.eureka:eureka-client"
+            ]
+        },
+        "com.google.j2objc:j2objc-annotations": {
+            "locked": "1.3",
+            "transitive": [
+                "com.google.guava:guava",
+                "com.google.protobuf:protobuf-java-util"
+            ]
+        },
+        "com.google.protobuf:protobuf-java": {
+            "locked": "3.13.0",
+            "transitive": [
+                "com.google.api.grpc:proto-google-common-protos",
+                "com.google.protobuf:protobuf-java-util",
+                "com.netflix.conductor:conductor-common",
+                "com.netflix.conductor:conductor-core",
+                "com.netflix.conductor:conductor-grpc",
+                "com.netflix.conductor:conductor-grpc-client",
+                "io.grpc:grpc-protobuf"
+            ]
+        },
+        "com.google.protobuf:protobuf-java-util": {
+            "locked": "3.19.2",
+            "transitive": [
+                "io.grpc:grpc-services"
+            ]
+        },
+        "com.googlecode.json-simple:json-simple": {
+            "locked": "1.1",
+            "transitive": [
+                "com.netflix.dyno:dyno-contrib",
+                "com.netflix.dyno:dyno-core",
+                "com.netflix.dyno:dyno-demo",
+                "com.netflix.dyno:dyno-jedis",
+                "com.netflix.dyno:dyno-memcache",
+                "com.netflix.dyno:dyno-recipes"
+            ]
+        },
+        "com.jayway.jsonpath:json-path": {
+            "locked": "2.4.0",
+            "transitive": [
+                "com.netflix.conductor:conductor-core",
+                "org.springframework.boot:spring-boot-starter-test"
+            ]
+        },
+        "com.netflix.archaius:archaius-core": {
+            "locked": "0.7.6",
+            "transitive": [
+                "com.netflix.dyno-queues:dyno-queues-redis",
+                "com.netflix.dyno:dyno-contrib",
+                "com.netflix.eureka:eureka-client",
+                "com.netflix.netflix-commons:netflix-eventbus"
+            ]
+        },
+        "com.netflix.conductor:conductor-annotations": {
+            "project": true,
+            "transitive": [
+                "com.netflix.conductor:conductor-common"
+            ]
+        },
+        "com.netflix.conductor:conductor-awss3-storage": {
+            "project": true,
+            "transitive": [
+                "com.netflix.conductor:conductor-server"
+            ]
+        },
+        "com.netflix.conductor:conductor-awssqs-event-queue": {
+            "project": true,
+            "transitive": [
+                "com.netflix.conductor:conductor-server"
+            ]
+        },
+        "com.netflix.conductor:conductor-cassandra-persistence": {
+            "project": true,
+            "transitive": [
+                "com.netflix.conductor:conductor-server"
+            ]
+        },
+        "com.netflix.conductor:conductor-client": {
+            "project": true
+        },
+        "com.netflix.conductor:conductor-common": {
+            "project": true,
+            "transitive": [
+                "com.netflix.conductor:conductor-awss3-storage",
+                "com.netflix.conductor:conductor-awssqs-event-queue",
+                "com.netflix.conductor:conductor-cassandra-persistence",
+                "com.netflix.conductor:conductor-client",
+                "com.netflix.conductor:conductor-core",
+                "com.netflix.conductor:conductor-es6-persistence",
+                "com.netflix.conductor:conductor-grpc",
+                "com.netflix.conductor:conductor-grpc-client",
+                "com.netflix.conductor:conductor-grpc-server",
+                "com.netflix.conductor:conductor-http-task",
+                "com.netflix.conductor:conductor-json-jq-task",
+                "com.netflix.conductor:conductor-redis-concurrency-limit",
+                "com.netflix.conductor:conductor-redis-persistence",
+                "com.netflix.conductor:conductor-rest"
+            ]
+        },
+        "com.netflix.conductor:conductor-core": {
+            "project": true,
+            "transitive": [
+                "com.netflix.conductor:conductor-awss3-storage",
+                "com.netflix.conductor:conductor-awssqs-event-queue",
+                "com.netflix.conductor:conductor-cassandra-persistence",
+                "com.netflix.conductor:conductor-es6-persistence",
+                "com.netflix.conductor:conductor-grpc-server",
+                "com.netflix.conductor:conductor-http-task",
+                "com.netflix.conductor:conductor-json-jq-task",
+                "com.netflix.conductor:conductor-redis-concurrency-limit",
+                "com.netflix.conductor:conductor-redis-lock",
+                "com.netflix.conductor:conductor-redis-persistence",
+                "com.netflix.conductor:conductor-rest",
+                "com.netflix.conductor:conductor-server"
+            ]
+        },
+        "com.netflix.conductor:conductor-es6-persistence": {
+            "project": true,
+            "transitive": [
+                "com.netflix.conductor:conductor-server"
+            ]
+        },
+        "com.netflix.conductor:conductor-grpc": {
+            "project": true,
+            "transitive": [
+                "com.netflix.conductor:conductor-grpc-client",
+                "com.netflix.conductor:conductor-grpc-server"
+            ]
+        },
+        "com.netflix.conductor:conductor-grpc-client": {
+            "project": true
+        },
+        "com.netflix.conductor:conductor-grpc-server": {
+            "project": true,
+            "transitive": [
+                "com.netflix.conductor:conductor-server"
+            ]
+        },
+        "com.netflix.conductor:conductor-http-task": {
+            "project": true,
+            "transitive": [
+                "com.netflix.conductor:conductor-server"
+            ]
+        },
+        "com.netflix.conductor:conductor-json-jq-task": {
+            "project": true,
+            "transitive": [
+                "com.netflix.conductor:conductor-server"
+            ]
+        },
+        "com.netflix.conductor:conductor-redis-concurrency-limit": {
+            "project": true,
+            "transitive": [
+                "com.netflix.conductor:conductor-server"
+            ]
+        },
+        "com.netflix.conductor:conductor-redis-lock": {
+            "project": true,
+            "transitive": [
+                "com.netflix.conductor:conductor-server"
+            ]
+        },
+        "com.netflix.conductor:conductor-redis-persistence": {
+            "project": true,
+            "transitive": [
+                "com.netflix.conductor:conductor-server"
+            ]
+        },
+        "com.netflix.conductor:conductor-rest": {
+            "project": true,
+            "transitive": [
+                "com.netflix.conductor:conductor-server"
+            ]
+        },
+        "com.netflix.conductor:conductor-server": {
+            "project": true
+        },
+        "com.netflix.dyno-queues:dyno-queues-core": {
+            "locked": "2.0.20",
+            "transitive": [
+                "com.netflix.dyno-queues:dyno-queues-redis"
+            ]
+        },
+        "com.netflix.dyno-queues:dyno-queues-redis": {
+            "locked": "2.0.20",
+            "transitive": [
+                "com.netflix.conductor:conductor-redis-persistence"
+            ]
+        },
+        "com.netflix.dyno:dyno-contrib": {
+            "locked": "1.7.2-rc2",
+            "transitive": [
+                "com.netflix.dyno:dyno-demo",
+                "com.netflix.dyno:dyno-jedis",
+                "com.netflix.dyno:dyno-memcache"
+            ]
+        },
+        "com.netflix.dyno:dyno-core": {
+            "locked": "1.7.2-rc2",
+            "transitive": [
+                "com.netflix.dyno-queues:dyno-queues-core",
+                "com.netflix.dyno-queues:dyno-queues-redis",
+                "com.netflix.dyno:dyno-contrib",
+                "com.netflix.dyno:dyno-demo",
+                "com.netflix.dyno:dyno-jedis",
+                "com.netflix.dyno:dyno-memcache",
+                "com.netflix.dyno:dyno-recipes"
+            ]
+        },
+        "com.netflix.dyno:dyno-demo": {
+            "locked": "1.7.2-rc2",
+            "transitive": [
+                "com.netflix.dyno-queues:dyno-queues-redis"
+            ]
+        },
+        "com.netflix.dyno:dyno-jedis": {
+            "locked": "1.7.2-rc2",
+            "transitive": [
+                "com.netflix.dyno-queues:dyno-queues-redis",
+                "com.netflix.dyno:dyno-demo",
+                "com.netflix.dyno:dyno-recipes"
+            ]
+        },
+        "com.netflix.dyno:dyno-memcache": {
+            "locked": "1.7.2-rc2",
+            "transitive": [
+                "com.netflix.dyno:dyno-demo"
+            ]
+        },
+        "com.netflix.dyno:dyno-recipes": {
+            "locked": "1.7.2-rc2",
+            "transitive": [
+                "com.netflix.dyno:dyno-demo"
+            ]
+        },
+        "com.netflix.eureka:eureka-client": {
+            "locked": "1.10.10",
+            "transitive": [
+                "com.netflix.conductor:conductor-client",
+                "com.netflix.dyno-queues:dyno-queues-redis",
+                "com.netflix.dyno:dyno-contrib"
+            ]
+        },
+        "com.netflix.netflix-commons:netflix-eventbus": {
+            "locked": "0.3.0",
+            "transitive": [
+                "com.netflix.eureka:eureka-client"
+            ]
+        },
+        "com.netflix.netflix-commons:netflix-infix": {
+            "locked": "0.3.0",
+            "transitive": [
+                "com.netflix.netflix-commons:netflix-eventbus"
+            ]
+        },
+        "com.netflix.runtime:health-api": {
+            "locked": "1.1.4",
+            "transitive": [
+                "com.netflix.conductor:conductor-rest"
+            ]
+        },
+        "com.netflix.servo:servo-core": {
+            "locked": "0.12.21",
+            "transitive": [
+                "com.netflix.dyno-queues:dyno-queues-redis",
+                "com.netflix.dyno:dyno-contrib",
+                "com.netflix.eureka:eureka-client",
+                "com.netflix.netflix-commons:netflix-eventbus"
+            ]
+        },
+        "com.netflix.spectator:spectator-api": {
+            "locked": "0.122.0",
+            "transitive": [
+                "com.netflix.conductor:conductor-client",
+                "com.netflix.conductor:conductor-core"
+            ]
+        },
+        "com.spotify:completable-futures": {
+            "locked": "0.3.3",
+            "transitive": [
+                "com.netflix.conductor:conductor-core"
+            ]
+        },
+        "com.sun.activation:jakarta.activation": {
+            "locked": "1.2.2",
+            "transitive": [
+                "org.glassfish.jaxb:jaxb-runtime"
+            ]
+        },
+        "com.sun.istack:istack-commons-runtime": {
+            "locked": "3.0.12",
+            "transitive": [
+                "org.glassfish.jaxb:jaxb-runtime"
+            ]
+        },
+        "com.sun.jersey.contribs:jersey-apache-client4": {
+            "locked": "1.19.1",
+            "transitive": [
+                "com.netflix.eureka:eureka-client"
+            ]
+        },
+        "com.sun.jersey:jersey-client": {
+            "locked": "1.19.4",
+            "transitive": [
+                "com.netflix.conductor:conductor-client",
+                "com.netflix.eureka:eureka-client",
+                "com.sun.jersey.contribs:jersey-apache-client4"
+            ]
+        },
+        "com.sun.jersey:jersey-core": {
+            "locked": "1.19.4",
+            "transitive": [
+                "com.netflix.dyno:dyno-contrib",
+                "com.netflix.dyno:dyno-core",
+                "com.netflix.dyno:dyno-demo",
+                "com.netflix.dyno:dyno-jedis",
+                "com.netflix.dyno:dyno-memcache",
+                "com.netflix.dyno:dyno-recipes",
+                "com.netflix.eureka:eureka-client",
+                "com.sun.jersey:jersey-client"
+            ]
+        },
+        "com.tdunning:t-digest": {
+            "locked": "3.2",
+            "transitive": [
+                "org.elasticsearch:elasticsearch"
+            ]
+        },
+        "com.thoughtworks.qdox:qdox": {
+            "locked": "1.12.1",
+            "transitive": [
+                "org.codehaus.groovy:groovy-docgenerator"
+            ]
+        },
+        "com.thoughtworks.xstream:xstream": {
+            "locked": "1.4.19",
+            "transitive": [
+                "com.netflix.conductor:conductor-redis-persistence",
+                "com.netflix.eureka:eureka-client"
+            ]
+        },
+        "com.vaadin.external.google:android-json": {
+            "locked": "0.0.20131108.vaadin1",
+            "transitive": [
+                "org.skyscreamer:jsonassert"
+            ]
+        },
+        "commons-cli:commons-cli": {
+            "locked": "1.4",
+            "transitive": [
+                "com.netflix.dyno:dyno-demo",
+                "org.codehaus.groovy:groovy-cli-commons"
+            ]
+        },
+        "commons-codec:commons-codec": {
+            "locked": "1.14",
+            "transitive": [
+                "org.apache.httpcomponents:httpclient",
+                "org.elasticsearch.client:elasticsearch-rest-client"
+            ]
+        },
+        "commons-configuration:commons-configuration": {
+            "locked": "1.10",
+            "transitive": [
+                "com.netflix.archaius:archaius-core",
+                "com.netflix.eureka:eureka-client"
+            ]
+        },
+        "commons-io:commons-io": {
+            "locked": "2.7",
+            "transitive": [
+                "com.netflix.conductor:conductor-client",
+                "com.netflix.conductor:conductor-core",
+                "com.netflix.conductor:conductor-es6-persistence",
+                "com.netflix.dyno:dyno-core"
+            ]
+        },
+        "commons-jxpath:commons-jxpath": {
+            "locked": "1.3",
+            "transitive": [
+                "com.netflix.netflix-commons:netflix-infix"
+            ]
+        },
+        "commons-lang:commons-lang": {
+            "locked": "2.6",
+            "transitive": [
+                "commons-configuration:commons-configuration"
+            ]
+        },
+        "commons-logging:commons-logging": {
+            "locked": "1.2",
+            "transitive": [
+                "com.amazonaws:aws-java-sdk-core",
+                "commons-configuration:commons-configuration",
+                "org.apache.httpcomponents:httpclient",
+                "org.elasticsearch.client:elasticsearch-rest-client"
+            ]
+        },
+        "info.picocli:picocli": {
+            "locked": "4.3.2",
+            "transitive": [
+                "org.codehaus.groovy:groovy-cli-picocli"
+            ]
+        },
+        "io.dropwizard.metrics:metrics-core": {
+            "locked": "4.1.22",
+            "transitive": [
+                "com.datastax.cassandra:cassandra-driver-core"
+            ]
+        },
+        "io.github.classgraph:classgraph": {
+            "locked": "4.8.143",
+            "transitive": [
+                "org.springdoc:springdoc-openapi-ui"
+            ]
+        },
+        "io.github.x-stream:mxparser": {
+            "locked": "1.2.2",
+            "transitive": [
+                "com.thoughtworks.xstream:xstream"
+            ]
+        },
+        "io.grpc:grpc-api": {
+            "locked": "1.46.0",
+            "transitive": [
+                "io.grpc:grpc-core",
+                "io.grpc:grpc-protobuf",
+                "io.grpc:grpc-protobuf-lite",
+                "io.grpc:grpc-stub"
+            ]
+        },
+        "io.grpc:grpc-context": {
+            "locked": "1.46.0",
+            "transitive": [
+                "io.grpc:grpc-api"
+            ]
+        },
+        "io.grpc:grpc-core": {
+            "locked": "1.46.0",
+            "transitive": [
+                "io.grpc:grpc-netty",
+                "io.grpc:grpc-services"
+            ]
+        },
+        "io.grpc:grpc-netty": {
+            "locked": "1.46.0",
+            "transitive": [
+                "com.netflix.conductor:conductor-grpc-client",
+                "com.netflix.conductor:conductor-grpc-server"
+            ]
+        },
+        "io.grpc:grpc-protobuf": {
+            "locked": "1.46.0",
+            "transitive": [
+                "com.netflix.conductor:conductor-grpc",
+                "com.netflix.conductor:conductor-grpc-client",
+                "io.grpc:grpc-services"
+            ]
+        },
+        "io.grpc:grpc-protobuf-lite": {
+            "locked": "1.46.0",
+            "transitive": [
+                "io.grpc:grpc-protobuf"
+            ]
+        },
+        "io.grpc:grpc-services": {
+            "locked": "1.46.0",
+            "transitive": [
+                "com.netflix.conductor:conductor-grpc-server"
+            ]
+        },
+        "io.grpc:grpc-stub": {
+            "locked": "1.46.0",
+            "transitive": [
+                "com.netflix.conductor:conductor-grpc",
+                "com.netflix.conductor:conductor-grpc-client",
+                "io.grpc:grpc-services"
+            ]
+        },
+        "io.micrometer:micrometer-core": {
+            "locked": "1.5.14",
+            "transitive": [
+                "org.springframework.boot:spring-boot-starter-actuator"
+            ]
+        },
+        "io.netty:netty-buffer": {
+            "locked": "4.1.65.Final",
+            "transitive": [
+                "io.netty:netty-codec",
+                "io.netty:netty-codec-dns",
+                "io.netty:netty-codec-http",
+                "io.netty:netty-codec-http2",
+                "io.netty:netty-codec-socks",
+                "io.netty:netty-handler",
+                "io.netty:netty-handler-proxy",
+                "io.netty:netty-resolver-dns",
+                "io.netty:netty-transport",
+                "org.elasticsearch.plugin:transport-netty4-client",
+                "org.redisson:redisson"
+            ]
+        },
+        "io.netty:netty-codec": {
+            "locked": "4.1.65.Final",
+            "transitive": [
+                "io.netty:netty-codec-dns",
+                "io.netty:netty-codec-http",
+                "io.netty:netty-codec-http2",
+                "io.netty:netty-codec-socks",
+                "io.netty:netty-handler",
+                "io.netty:netty-handler-proxy",
+                "io.netty:netty-resolver-dns",
+                "org.elasticsearch.plugin:transport-netty4-client",
+                "org.redisson:redisson"
+            ]
+        },
+        "io.netty:netty-codec-dns": {
+            "locked": "4.1.65.Final",
+            "transitive": [
+                "io.netty:netty-resolver-dns"
+            ]
+        },
+        "io.netty:netty-codec-http": {
+            "locked": "4.1.65.Final",
+            "transitive": [
+                "io.netty:netty-codec-http2",
+                "io.netty:netty-handler-proxy",
+                "org.elasticsearch.plugin:transport-netty4-client"
+            ]
+        },
+        "io.netty:netty-codec-http2": {
+            "locked": "4.1.65.Final",
+            "transitive": [
+                "io.grpc:grpc-netty"
+            ]
+        },
+        "io.netty:netty-codec-socks": {
+            "locked": "4.1.65.Final",
+            "transitive": [
+                "io.netty:netty-handler-proxy"
+            ]
+        },
+        "io.netty:netty-common": {
+            "locked": "4.1.65.Final",
+            "transitive": [
+                "io.netty:netty-buffer",
+                "io.netty:netty-codec",
+                "io.netty:netty-codec-dns",
+                "io.netty:netty-codec-http",
+                "io.netty:netty-codec-http2",
+                "io.netty:netty-codec-socks",
+                "io.netty:netty-handler",
+                "io.netty:netty-handler-proxy",
+                "io.netty:netty-resolver",
+                "io.netty:netty-resolver-dns",
+                "io.netty:netty-transport",
+                "org.elasticsearch.plugin:transport-netty4-client",
+                "org.redisson:redisson"
+            ]
+        },
+        "io.netty:netty-handler": {
+            "locked": "4.1.65.Final",
+            "transitive": [
+                "com.datastax.cassandra:cassandra-driver-core",
+                "io.netty:netty-codec-http",
+                "io.netty:netty-codec-http2",
+                "io.netty:netty-resolver-dns",
+                "org.elasticsearch.plugin:transport-netty4-client",
+                "org.redisson:redisson"
+            ]
+        },
+        "io.netty:netty-handler-proxy": {
+            "locked": "4.1.65.Final",
+            "transitive": [
+                "io.grpc:grpc-netty"
+            ]
+        },
+        "io.netty:netty-resolver": {
+            "locked": "4.1.65.Final",
+            "transitive": [
+                "io.netty:netty-handler",
+                "io.netty:netty-resolver-dns",
+                "io.netty:netty-transport",
+                "org.elasticsearch.plugin:transport-netty4-client"
+            ]
+        },
+        "io.netty:netty-resolver-dns": {
+            "locked": "4.1.65.Final",
+            "transitive": [
+                "org.redisson:redisson"
+            ]
+        },
+        "io.netty:netty-transport": {
+            "locked": "4.1.65.Final",
+            "transitive": [
+                "io.netty:netty-codec",
+                "io.netty:netty-codec-dns",
+                "io.netty:netty-codec-http",
+                "io.netty:netty-codec-http2",
+                "io.netty:netty-codec-socks",
+                "io.netty:netty-handler",
+                "io.netty:netty-handler-proxy",
+                "io.netty:netty-resolver-dns",
+                "org.elasticsearch.plugin:transport-netty4-client",
+                "org.redisson:redisson"
+            ]
+        },
+        "io.perfmark:perfmark-api": {
+            "locked": "0.25.0",
+            "transitive": [
+                "io.grpc:grpc-core",
+                "io.grpc:grpc-netty"
+            ]
+        },
+        "io.projectreactor:reactor-core": {
+            "locked": "3.3.17.RELEASE",
+            "transitive": [
+                "org.redisson:redisson"
+            ]
+        },
+        "io.reactivex.rxjava2:rxjava": {
+            "locked": "2.2.21",
+            "transitive": [
+                "org.redisson:redisson"
+            ]
+        },
+        "io.reactivex:rxjava": {
+            "locked": "1.3.8",
+            "transitive": [
+                "com.netflix.conductor:conductor-awssqs-event-queue",
+                "com.netflix.conductor:conductor-core"
+            ]
+        },
+        "io.swagger.core.v3:swagger-annotations": {
+            "locked": "2.2.0",
+            "transitive": [
+                "io.swagger.core.v3:swagger-core"
+            ]
+        },
+        "io.swagger.core.v3:swagger-core": {
+            "locked": "2.2.0",
+            "transitive": [
+                "org.springdoc:springdoc-openapi-common"
+            ]
+        },
+        "io.swagger.core.v3:swagger-models": {
+            "locked": "2.2.0",
+            "transitive": [
+                "io.swagger.core.v3:swagger-core"
+            ]
+        },
+        "jakarta.activation:jakarta.activation-api": {
+            "locked": "1.2.2",
+            "transitive": [
+                "com.fasterxml.jackson.module:jackson-module-jaxb-annotations",
+                "com.netflix.conductor:conductor-core",
+                "jakarta.xml.bind:jakarta.xml.bind-api"
+            ]
+        },
+        "jakarta.annotation:jakarta.annotation-api": {
+            "locked": "1.3.5",
+            "transitive": [
+                "org.springframework.boot:spring-boot-starter",
+                "org.springframework.boot:spring-boot-starter-tomcat"
+            ]
+        },
+        "jakarta.validation:jakarta.validation-api": {
+            "locked": "2.0.2",
+            "transitive": [
+                "io.swagger.core.v3:swagger-core",
+                "org.hibernate.validator:hibernate-validator"
+            ]
+        },
+        "jakarta.xml.bind:jakarta.xml.bind-api": {
+            "locked": "2.3.3",
+            "transitive": [
+                "com.fasterxml.jackson.module:jackson-module-jaxb-annotations",
+                "com.netflix.conductor:conductor-core",
+                "io.swagger.core.v3:swagger-core",
+                "org.glassfish.jaxb:jaxb-runtime",
+                "org.springframework.boot:spring-boot-starter-test"
+            ]
+        },
+        "javax.annotation:javax.annotation-api": {
+            "locked": "1.3.2",
+            "transitive": [
+                "com.netflix.conductor:conductor-grpc"
+            ]
+        },
+        "javax.cache:cache-api": {
+            "locked": "1.1.1",
+            "transitive": [
+                "org.redisson:redisson"
+            ]
+        },
+        "javax.inject:javax.inject": {
+            "locked": "1",
+            "transitive": [
+                "com.google.inject:guice"
+            ]
+        },
+        "javax.servlet:servlet-api": {
+            "locked": "2.5",
+            "transitive": [
+                "com.netflix.netflix-commons:netflix-infix"
+            ]
+        },
+        "javax.ws.rs:jsr311-api": {
+            "locked": "1.1.1",
+            "transitive": [
+                "com.netflix.conductor:conductor-http-task",
+                "com.netflix.eureka:eureka-client",
+                "com.sun.jersey:jersey-core"
+            ]
+        },
+        "jline:jline": {
+            "locked": "2.14.6",
+            "transitive": [
+                "org.codehaus.groovy:groovy-groovysh"
+            ]
+        },
+        "joda-time:joda-time": {
+            "locked": "2.10.1",
+            "transitive": [
+                "com.amazonaws:aws-java-sdk-core",
+                "com.netflix.dyno:dyno-contrib",
+                "com.netflix.dyno:dyno-core",
+                "com.netflix.dyno:dyno-demo",
+                "com.netflix.dyno:dyno-jedis",
+                "com.netflix.dyno:dyno-memcache",
+                "com.netflix.dyno:dyno-recipes",
+                "com.netflix.netflix-commons:netflix-infix",
+                "org.elasticsearch:elasticsearch"
+            ]
+        },
+        "junit:junit": {
+            "locked": "4.13.2",
+            "transitive": [
+                "org.codehaus.groovy:groovy-test",
+                "org.junit.vintage:junit-vintage-engine",
+                "org.spockframework:spock-core",
+                "org.testcontainers:testcontainers"
+            ]
+        },
+        "net.bytebuddy:byte-buddy": {
+            "locked": "1.10.22",
+            "transitive": [
+                "org.mockito:mockito-core",
+                "org.redisson:redisson"
+            ]
+        },
+        "net.bytebuddy:byte-buddy-agent": {
+            "locked": "1.10.22",
+            "transitive": [
+                "org.mockito:mockito-core"
+            ]
+        },
+        "net.java.dev.jna:jna": {
+            "locked": "5.8.0",
+            "transitive": [
+                "com.github.docker-java:docker-java-transport-zerodep",
+                "org.rnorth.visible-assertions:visible-assertions"
+            ]
+        },
+        "net.minidev:accessors-smart": {
+            "locked": "2.3.1",
+            "transitive": [
+                "net.minidev:json-smart"
+            ]
+        },
+        "net.minidev:json-smart": {
+            "locked": "2.3.1",
+            "transitive": [
+                "com.jayway.jsonpath:json-path"
+            ]
+        },
+        "net.sf.jopt-simple:jopt-simple": {
+            "locked": "5.0.2",
+            "transitive": [
+                "org.elasticsearch:elasticsearch-cli"
+            ]
+        },
+        "net.thisptr:jackson-jq": {
+            "locked": "0.0.13",
+            "transitive": [
+                "com.netflix.conductor:conductor-json-jq-task"
+            ]
+        },
+        "org.antlr:antlr-runtime": {
+            "locked": "3.4",
+            "transitive": [
+                "com.netflix.netflix-commons:netflix-infix"
+            ]
+        },
+        "org.antlr:stringtemplate": {
+            "locked": "3.2.1",
+            "transitive": [
+                "org.antlr:antlr-runtime"
+            ]
+        },
+        "org.apache.ant:ant": {
+            "locked": "1.9.15",
+            "transitive": [
+                "org.apache.ant:ant-junit",
+                "org.codehaus.groovy:groovy-ant"
+            ]
+        },
+        "org.apache.ant:ant-antlr": {
+            "locked": "1.9.15",
+            "transitive": [
+                "org.codehaus.groovy:groovy-ant"
+            ]
+        },
+        "org.apache.ant:ant-junit": {
+            "locked": "1.9.15",
+            "transitive": [
+                "org.codehaus.groovy:groovy-ant"
+            ]
+        },
+        "org.apache.ant:ant-launcher": {
+            "locked": "1.9.15",
+            "transitive": [
+                "org.apache.ant:ant",
+                "org.codehaus.groovy:groovy-ant"
+            ]
+        },
+        "org.apache.bval:bval-jsr": {
+            "locked": "2.0.5",
+            "transitive": [
+                "com.netflix.conductor:conductor-common",
+                "com.netflix.conductor:conductor-core"
+            ]
+        },
+        "org.apache.commons:commons-compress": {
+            "locked": "1.20",
+            "transitive": [
+                "org.testcontainers:testcontainers"
+            ]
+        },
+        "org.apache.commons:commons-lang3": {
+            "locked": "3.10",
+            "transitive": [
+                "com.netflix.conductor:conductor-awss3-storage",
+                "com.netflix.conductor:conductor-awssqs-event-queue",
+                "com.netflix.conductor:conductor-cassandra-persistence",
+                "com.netflix.conductor:conductor-client",
+                "com.netflix.conductor:conductor-common",
+                "com.netflix.conductor:conductor-core",
+                "com.netflix.conductor:conductor-es6-persistence",
+                "com.netflix.conductor:conductor-grpc-client",
+                "com.netflix.conductor:conductor-grpc-server",
+                "com.netflix.conductor:conductor-redis-concurrency-limit",
+                "com.netflix.conductor:conductor-redis-lock",
+                "com.netflix.dyno:dyno-contrib",
+                "com.netflix.dyno:dyno-core",
+                "io.swagger.core.v3:swagger-core"
+            ]
+        },
+        "org.apache.commons:commons-math": {
+            "locked": "2.2",
+            "transitive": [
+                "com.netflix.dyno:dyno-core",
+                "com.netflix.netflix-commons:netflix-eventbus"
+            ]
+        },
+        "org.apache.commons:commons-pool2": {
+            "locked": "2.8.1",
+            "transitive": [
+                "redis.clients:jedis"
+            ]
+        },
+        "org.apache.httpcomponents:httpasyncclient": {
+            "locked": "4.1.4",
+            "transitive": [
+                "org.elasticsearch.client:elasticsearch-rest-client"
+            ]
+        },
+        "org.apache.httpcomponents:httpclient": {
+            "locked": "4.5.13",
+            "transitive": [
+                "com.amazonaws:aws-java-sdk-core",
+                "com.netflix.dyno:dyno-contrib",
+                "com.netflix.dyno:dyno-core",
+                "com.netflix.dyno:dyno-demo",
+                "com.netflix.dyno:dyno-jedis",
+                "com.netflix.dyno:dyno-memcache",
+                "com.netflix.dyno:dyno-recipes",
+                "com.netflix.eureka:eureka-client",
+                "com.sun.jersey.contribs:jersey-apache-client4",
+                "org.elasticsearch.client:elasticsearch-rest-client"
+            ]
+        },
+        "org.apache.httpcomponents:httpcore": {
+            "locked": "4.4.14",
+            "transitive": [
+                "org.apache.httpcomponents:httpclient",
+                "org.elasticsearch.client:elasticsearch-rest-client"
+            ]
+        },
+        "org.apache.httpcomponents:httpcore-nio": {
+            "locked": "4.4.14",
+            "transitive": [
+                "org.elasticsearch.client:elasticsearch-rest-client"
+            ]
+        },
+        "org.apache.logging.log4j:log4j-api": {
+            "locked": "2.17.1",
+            "transitive": [
+                "com.netflix.conductor:conductor-annotations",
+                "com.netflix.conductor:conductor-awss3-storage",
+                "com.netflix.conductor:conductor-awssqs-event-queue",
+                "com.netflix.conductor:conductor-cassandra-persistence",
+                "com.netflix.conductor:conductor-client",
+                "com.netflix.conductor:conductor-common",
+                "com.netflix.conductor:conductor-core",
+                "com.netflix.conductor:conductor-es6-persistence",
+                "com.netflix.conductor:conductor-grpc",
+                "com.netflix.conductor:conductor-grpc-client",
+                "com.netflix.conductor:conductor-grpc-server",
+                "com.netflix.conductor:conductor-http-task",
+                "com.netflix.conductor:conductor-json-jq-task",
+                "com.netflix.conductor:conductor-redis-concurrency-limit",
+                "com.netflix.conductor:conductor-redis-lock",
+                "com.netflix.conductor:conductor-redis-persistence",
+                "com.netflix.conductor:conductor-rest",
+                "com.netflix.conductor:conductor-server",
+                "org.apache.logging.log4j:log4j-core",
+                "org.apache.logging.log4j:log4j-jul",
+                "org.apache.logging.log4j:log4j-slf4j-impl",
+                "org.apache.logging.log4j:log4j-web",
+                "org.elasticsearch:elasticsearch"
+            ]
+        },
+        "org.apache.logging.log4j:log4j-core": {
+            "locked": "2.17.1",
+            "transitive": [
+                "com.netflix.conductor:conductor-annotations",
+                "com.netflix.conductor:conductor-awss3-storage",
+                "com.netflix.conductor:conductor-awssqs-event-queue",
+                "com.netflix.conductor:conductor-cassandra-persistence",
+                "com.netflix.conductor:conductor-client",
+                "com.netflix.conductor:conductor-common",
+                "com.netflix.conductor:conductor-core",
+                "com.netflix.conductor:conductor-es6-persistence",
+                "com.netflix.conductor:conductor-grpc",
+                "com.netflix.conductor:conductor-grpc-client",
+                "com.netflix.conductor:conductor-grpc-server",
+                "com.netflix.conductor:conductor-http-task",
+                "com.netflix.conductor:conductor-json-jq-task",
+                "com.netflix.conductor:conductor-redis-concurrency-limit",
+                "com.netflix.conductor:conductor-redis-lock",
+                "com.netflix.conductor:conductor-redis-persistence",
+                "com.netflix.conductor:conductor-rest",
+                "com.netflix.conductor:conductor-server",
+                "org.apache.logging.log4j:log4j-slf4j-impl",
+                "org.apache.logging.log4j:log4j-web",
+                "org.springframework.boot:spring-boot-starter-log4j2"
+            ]
+        },
+        "org.apache.logging.log4j:log4j-jul": {
+            "locked": "2.17.1",
+            "transitive": [
+                "com.netflix.conductor:conductor-annotations",
+                "com.netflix.conductor:conductor-awss3-storage",
+                "com.netflix.conductor:conductor-awssqs-event-queue",
+                "com.netflix.conductor:conductor-cassandra-persistence",
+                "com.netflix.conductor:conductor-client",
+                "com.netflix.conductor:conductor-common",
+                "com.netflix.conductor:conductor-core",
+                "com.netflix.conductor:conductor-es6-persistence",
+                "com.netflix.conductor:conductor-grpc",
+                "com.netflix.conductor:conductor-grpc-client",
+                "com.netflix.conductor:conductor-grpc-server",
+                "com.netflix.conductor:conductor-http-task",
+                "com.netflix.conductor:conductor-json-jq-task",
+                "com.netflix.conductor:conductor-redis-concurrency-limit",
+                "com.netflix.conductor:conductor-redis-lock",
+                "com.netflix.conductor:conductor-redis-persistence",
+                "com.netflix.conductor:conductor-rest",
+                "com.netflix.conductor:conductor-server",
+                "org.springframework.boot:spring-boot-starter-log4j2"
+            ]
+        },
+        "org.apache.logging.log4j:log4j-slf4j-impl": {
+            "locked": "2.17.1",
+            "transitive": [
+                "com.netflix.conductor:conductor-annotations",
+                "com.netflix.conductor:conductor-awss3-storage",
+                "com.netflix.conductor:conductor-awssqs-event-queue",
+                "com.netflix.conductor:conductor-cassandra-persistence",
+                "com.netflix.conductor:conductor-client",
+                "com.netflix.conductor:conductor-common",
+                "com.netflix.conductor:conductor-core",
+                "com.netflix.conductor:conductor-es6-persistence",
+                "com.netflix.conductor:conductor-grpc",
+                "com.netflix.conductor:conductor-grpc-client",
+                "com.netflix.conductor:conductor-grpc-server",
+                "com.netflix.conductor:conductor-http-task",
+                "com.netflix.conductor:conductor-json-jq-task",
+                "com.netflix.conductor:conductor-redis-concurrency-limit",
+                "com.netflix.conductor:conductor-redis-lock",
+                "com.netflix.conductor:conductor-redis-persistence",
+                "com.netflix.conductor:conductor-rest",
+                "com.netflix.conductor:conductor-server",
+                "org.springframework.boot:spring-boot-starter-log4j2"
+            ]
+        },
+        "org.apache.logging.log4j:log4j-web": {
+            "locked": "2.17.1",
+            "transitive": [
+                "com.netflix.conductor:conductor-annotations",
+                "com.netflix.conductor:conductor-awss3-storage",
+                "com.netflix.conductor:conductor-awssqs-event-queue",
+                "com.netflix.conductor:conductor-cassandra-persistence",
+                "com.netflix.conductor:conductor-client",
+                "com.netflix.conductor:conductor-common",
+                "com.netflix.conductor:conductor-core",
+                "com.netflix.conductor:conductor-es6-persistence",
+                "com.netflix.conductor:conductor-grpc",
+                "com.netflix.conductor:conductor-grpc-client",
+                "com.netflix.conductor:conductor-grpc-server",
+                "com.netflix.conductor:conductor-http-task",
+                "com.netflix.conductor:conductor-json-jq-task",
+                "com.netflix.conductor:conductor-redis-concurrency-limit",
+                "com.netflix.conductor:conductor-redis-lock",
+                "com.netflix.conductor:conductor-redis-persistence",
+                "com.netflix.conductor:conductor-rest",
+                "com.netflix.conductor:conductor-server"
+            ]
+        },
+        "org.apache.lucene:lucene-analyzers-common": {
+            "locked": "7.7.3",
+            "transitive": [
+                "org.elasticsearch:elasticsearch"
+            ]
+        },
+        "org.apache.lucene:lucene-backward-codecs": {
+            "locked": "7.7.3",
+            "transitive": [
+                "org.elasticsearch:elasticsearch"
+            ]
+        },
+        "org.apache.lucene:lucene-core": {
+            "locked": "7.7.3",
+            "transitive": [
+                "org.elasticsearch:elasticsearch"
+            ]
+        },
+        "org.apache.lucene:lucene-grouping": {
+            "locked": "7.7.3",
+            "transitive": [
+                "org.elasticsearch:elasticsearch"
+            ]
+        },
+        "org.apache.lucene:lucene-highlighter": {
+            "locked": "7.7.3",
+            "transitive": [
+                "org.elasticsearch:elasticsearch"
+            ]
+        },
+        "org.apache.lucene:lucene-join": {
+            "locked": "7.7.3",
+            "transitive": [
+                "org.elasticsearch:elasticsearch"
+            ]
+        },
+        "org.apache.lucene:lucene-memory": {
+            "locked": "7.7.3",
+            "transitive": [
+                "org.elasticsearch:elasticsearch"
+            ]
+        },
+        "org.apache.lucene:lucene-misc": {
+            "locked": "7.7.3",
+            "transitive": [
+                "org.elasticsearch:elasticsearch"
+            ]
+        },
+        "org.apache.lucene:lucene-queries": {
+            "locked": "7.7.3",
+            "transitive": [
+                "org.elasticsearch:elasticsearch"
+            ]
+        },
+        "org.apache.lucene:lucene-queryparser": {
+            "locked": "7.7.3",
+            "transitive": [
+                "org.elasticsearch:elasticsearch"
+            ]
+        },
+        "org.apache.lucene:lucene-sandbox": {
+            "locked": "7.7.3",
+            "transitive": [
+                "org.elasticsearch:elasticsearch"
+            ]
+        },
+        "org.apache.lucene:lucene-spatial": {
+            "locked": "7.7.3",
+            "transitive": [
+                "org.elasticsearch:elasticsearch"
+            ]
+        },
+        "org.apache.lucene:lucene-spatial-extras": {
+            "locked": "7.7.3",
+            "transitive": [
+                "org.elasticsearch:elasticsearch"
+            ]
+        },
+        "org.apache.lucene:lucene-spatial3d": {
+            "locked": "7.7.3",
+            "transitive": [
+                "org.elasticsearch:elasticsearch"
+            ]
+        },
+        "org.apache.lucene:lucene-suggest": {
+            "locked": "7.7.3",
+            "transitive": [
+                "org.elasticsearch:elasticsearch"
+            ]
+        },
+        "org.apache.tomcat.embed:tomcat-embed-core": {
+            "locked": "9.0.46",
+            "transitive": [
+                "org.apache.tomcat.embed:tomcat-embed-websocket",
+                "org.springframework.boot:spring-boot-starter-tomcat"
+            ]
+        },
+        "org.apache.tomcat.embed:tomcat-embed-websocket": {
+            "locked": "9.0.46",
+            "transitive": [
+                "org.springframework.boot:spring-boot-starter-tomcat"
+            ]
+        },
+        "org.apiguardian:apiguardian-api": {
+            "locked": "1.1.0",
+            "transitive": [
+                "org.junit.jupiter:junit-jupiter-api",
+                "org.junit.jupiter:junit-jupiter-engine",
+                "org.junit.jupiter:junit-jupiter-params",
+                "org.junit.platform:junit-platform-commons",
+                "org.junit.platform:junit-platform-engine",
+                "org.junit.vintage:junit-vintage-engine"
+            ]
+        },
+        "org.assertj:assertj-core": {
+            "locked": "3.16.1",
+            "transitive": [
+                "org.springframework.boot:spring-boot-starter-test"
+            ]
+        },
+        "org.checkerframework:checker-qual": {
+            "locked": "3.8.0",
+            "transitive": [
+                "com.github.ben-manes.caffeine:caffeine",
+                "com.google.guava:guava"
+            ]
+        },
+        "org.codehaus.groovy:groovy": {
+            "locked": "2.5.14",
+            "transitive": [
+                "org.codehaus.groovy:groovy-all",
+                "org.codehaus.groovy:groovy-ant",
+                "org.codehaus.groovy:groovy-cli-commons",
+                "org.codehaus.groovy:groovy-cli-picocli",
+                "org.codehaus.groovy:groovy-console",
+                "org.codehaus.groovy:groovy-datetime",
+                "org.codehaus.groovy:groovy-docgenerator",
+                "org.codehaus.groovy:groovy-groovydoc",
+                "org.codehaus.groovy:groovy-groovysh",
+                "org.codehaus.groovy:groovy-jmx",
+                "org.codehaus.groovy:groovy-json",
+                "org.codehaus.groovy:groovy-jsr223",
+                "org.codehaus.groovy:groovy-macro",
+                "org.codehaus.groovy:groovy-nio",
+                "org.codehaus.groovy:groovy-servlet",
+                "org.codehaus.groovy:groovy-sql",
+                "org.codehaus.groovy:groovy-swing",
+                "org.codehaus.groovy:groovy-templates",
+                "org.codehaus.groovy:groovy-test",
+                "org.codehaus.groovy:groovy-test-junit5",
+                "org.codehaus.groovy:groovy-testng",
+                "org.codehaus.groovy:groovy-xml",
+                "org.spockframework:spock-core",
+                "org.spockframework:spock-spring"
+            ]
+        },
+        "org.codehaus.groovy:groovy-all": {
+            "locked": "2.5.13"
+        },
+        "org.codehaus.groovy:groovy-ant": {
+            "locked": "2.5.14",
+            "transitive": [
+                "org.codehaus.groovy:groovy-all"
+            ]
+        },
+        "org.codehaus.groovy:groovy-cli-commons": {
+            "locked": "2.5.14",
+            "transitive": [
+                "org.codehaus.groovy:groovy-all"
+            ]
+        },
+        "org.codehaus.groovy:groovy-cli-picocli": {
+            "locked": "2.5.14",
+            "transitive": [
+                "org.codehaus.groovy:groovy-all",
+                "org.codehaus.groovy:groovy-console",
+                "org.codehaus.groovy:groovy-docgenerator",
+                "org.codehaus.groovy:groovy-groovydoc",
+                "org.codehaus.groovy:groovy-groovysh"
+            ]
+        },
+        "org.codehaus.groovy:groovy-console": {
+            "locked": "2.5.14",
+            "transitive": [
+                "org.codehaus.groovy:groovy-all",
+                "org.codehaus.groovy:groovy-groovysh"
+            ]
+        },
+        "org.codehaus.groovy:groovy-datetime": {
+            "locked": "2.5.14",
+            "transitive": [
+                "org.codehaus.groovy:groovy-all"
+            ]
+        },
+        "org.codehaus.groovy:groovy-docgenerator": {
+            "locked": "2.5.14",
+            "transitive": [
+                "org.codehaus.groovy:groovy-all",
+                "org.codehaus.groovy:groovy-groovydoc"
+            ]
+        },
+        "org.codehaus.groovy:groovy-groovydoc": {
+            "locked": "2.5.14",
+            "transitive": [
+                "org.codehaus.groovy:groovy-all",
+                "org.codehaus.groovy:groovy-ant"
+            ]
+        },
+        "org.codehaus.groovy:groovy-groovysh": {
+            "locked": "2.5.14",
+            "transitive": [
+                "org.codehaus.groovy:groovy-all"
+            ]
+        },
+        "org.codehaus.groovy:groovy-jmx": {
+            "locked": "2.5.14",
+            "transitive": [
+                "org.codehaus.groovy:groovy-all"
+            ]
+        },
+        "org.codehaus.groovy:groovy-json": {
+            "locked": "2.5.14",
+            "transitive": [
+                "org.codehaus.groovy:groovy-all",
+                "org.spockframework:spock-core",
+                "org.spockframework:spock-spring"
+            ]
+        },
+        "org.codehaus.groovy:groovy-jsr223": {
+            "locked": "2.5.14",
+            "transitive": [
+                "org.codehaus.groovy:groovy-all"
+            ]
+        },
+        "org.codehaus.groovy:groovy-macro": {
+            "locked": "2.5.14",
+            "transitive": [
+                "org.codehaus.groovy:groovy-all",
+                "org.spockframework:spock-core",
+                "org.spockframework:spock-spring"
+            ]
+        },
+        "org.codehaus.groovy:groovy-nio": {
+            "locked": "2.5.14",
+            "transitive": [
+                "org.codehaus.groovy:groovy-all",
+                "org.spockframework:spock-core",
+                "org.spockframework:spock-spring"
+            ]
+        },
+        "org.codehaus.groovy:groovy-servlet": {
+            "locked": "2.5.14",
+            "transitive": [
+                "org.codehaus.groovy:groovy-all"
+            ]
+        },
+        "org.codehaus.groovy:groovy-sql": {
+            "locked": "2.5.14",
+            "transitive": [
+                "org.codehaus.groovy:groovy-all",
+                "org.spockframework:spock-core",
+                "org.spockframework:spock-spring"
+            ]
+        },
+        "org.codehaus.groovy:groovy-swing": {
+            "locked": "2.5.14",
+            "transitive": [
+                "org.codehaus.groovy:groovy-all",
+                "org.codehaus.groovy:groovy-console"
+            ]
+        },
+        "org.codehaus.groovy:groovy-templates": {
+            "locked": "2.5.14",
+            "transitive": [
+                "org.codehaus.groovy:groovy-all",
+                "org.codehaus.groovy:groovy-console",
+                "org.codehaus.groovy:groovy-docgenerator",
+                "org.codehaus.groovy:groovy-groovydoc",
+                "org.codehaus.groovy:groovy-servlet",
+                "org.spockframework:spock-core",
+                "org.spockframework:spock-spring"
+            ]
+        },
+        "org.codehaus.groovy:groovy-test": {
+            "locked": "2.5.14",
+            "transitive": [
+                "org.codehaus.groovy:groovy-all",
+                "org.spockframework:spock-core",
+                "org.spockframework:spock-spring"
+            ]
+        },
+        "org.codehaus.groovy:groovy-test-junit5": {
+            "locked": "2.5.14",
+            "transitive": [
+                "org.codehaus.groovy:groovy-all"
+            ]
+        },
+        "org.codehaus.groovy:groovy-testng": {
+            "locked": "2.5.14",
+            "transitive": [
+                "org.codehaus.groovy:groovy-all"
+            ]
+        },
+        "org.codehaus.groovy:groovy-xml": {
+            "locked": "2.5.14",
+            "transitive": [
+                "org.codehaus.groovy:groovy-all",
+                "org.codehaus.groovy:groovy-servlet",
+                "org.codehaus.groovy:groovy-templates",
+                "org.spockframework:spock-core",
+                "org.spockframework:spock-spring"
+            ]
+        },
+        "org.codehaus.jettison:jettison": {
+            "locked": "1.4.0",
+            "transitive": [
+                "com.netflix.eureka:eureka-client"
+            ]
+        },
+        "org.codehaus.mojo:animal-sniffer-annotations": {
+            "locked": "1.19",
+            "transitive": [
+                "io.grpc:grpc-core"
+            ]
+        },
+        "org.elasticsearch.client:elasticsearch-rest-client": {
+            "locked": "6.8.12",
+            "transitive": [
+                "com.netflix.conductor:conductor-es6-persistence",
+                "org.elasticsearch.client:elasticsearch-rest-high-level-client",
+                "org.elasticsearch.plugin:reindex-client"
+            ]
+        },
+        "org.elasticsearch.client:elasticsearch-rest-high-level-client": {
+            "locked": "6.8.12",
+            "transitive": [
                 "com.netflix.conductor:conductor-es6-persistence"
-            ],
-            "locked": "6.8.12"
-        },
-        "org.elasticsearch.client:elasticsearch-rest-high-level-client": {
-            "firstLevelTransitive": [
+            ]
+        },
+        "org.elasticsearch.client:transport": {
+            "locked": "6.8.12",
+            "transitive": [
                 "com.netflix.conductor:conductor-es6-persistence"
-            ],
-            "locked": "6.8.12"
-        },
-        "org.elasticsearch.client:transport": {
-            "firstLevelTransitive": [
-                "com.netflix.conductor:conductor-es6-persistence"
-            ],
-            "locked": "6.8.12"
-        },
-<<<<<<< HEAD
-        "org.flywaydb:flyway-core": {
-            "firstLevelTransitive": [
-                "com.netflix.conductor:conductor-mysql-persistence",
-                "com.netflix.conductor:conductor-postgres-external-storage",
-                "com.netflix.conductor:conductor-postgres-persistence"
-            ],
-            "locked": "8.0.5"
-        },
-=======
->>>>>>> bc9df66c
+            ]
+        },
+        "org.elasticsearch.plugin:aggs-matrix-stats-client": {
+            "locked": "6.8.12",
+            "transitive": [
+                "org.elasticsearch.client:elasticsearch-rest-high-level-client"
+            ]
+        },
+        "org.elasticsearch.plugin:lang-mustache-client": {
+            "locked": "6.8.12",
+            "transitive": [
+                "org.elasticsearch.client:elasticsearch-rest-high-level-client",
+                "org.elasticsearch.client:transport"
+            ]
+        },
+        "org.elasticsearch.plugin:parent-join-client": {
+            "locked": "6.8.12",
+            "transitive": [
+                "org.elasticsearch.client:elasticsearch-rest-high-level-client",
+                "org.elasticsearch.client:transport"
+            ]
+        },
+        "org.elasticsearch.plugin:percolator-client": {
+            "locked": "6.8.12",
+            "transitive": [
+                "org.elasticsearch.client:transport"
+            ]
+        },
+        "org.elasticsearch.plugin:rank-eval-client": {
+            "locked": "6.8.12",
+            "transitive": [
+                "org.elasticsearch.client:elasticsearch-rest-high-level-client",
+                "org.elasticsearch.client:transport"
+            ]
+        },
+        "org.elasticsearch.plugin:reindex-client": {
+            "locked": "6.8.12",
+            "transitive": [
+                "org.elasticsearch.client:transport"
+            ]
+        },
+        "org.elasticsearch.plugin:transport-netty4-client": {
+            "locked": "6.8.12",
+            "transitive": [
+                "org.elasticsearch.client:transport"
+            ]
+        },
+        "org.elasticsearch:elasticsearch": {
+            "locked": "6.8.12",
+            "transitive": [
+                "org.elasticsearch.client:elasticsearch-rest-high-level-client",
+                "org.elasticsearch.client:transport"
+            ]
+        },
+        "org.elasticsearch:elasticsearch-cli": {
+            "locked": "6.8.12",
+            "transitive": [
+                "org.elasticsearch:elasticsearch"
+            ]
+        },
+        "org.elasticsearch:elasticsearch-core": {
+            "locked": "6.8.12",
+            "transitive": [
+                "org.elasticsearch:elasticsearch",
+                "org.elasticsearch:elasticsearch-cli",
+                "org.elasticsearch:elasticsearch-ssl-config",
+                "org.elasticsearch:elasticsearch-x-content"
+            ]
+        },
+        "org.elasticsearch:elasticsearch-secure-sm": {
+            "locked": "6.8.12",
+            "transitive": [
+                "org.elasticsearch:elasticsearch"
+            ]
+        },
+        "org.elasticsearch:elasticsearch-ssl-config": {
+            "locked": "6.8.12",
+            "transitive": [
+                "org.elasticsearch.plugin:reindex-client"
+            ]
+        },
+        "org.elasticsearch:elasticsearch-x-content": {
+            "locked": "6.8.12",
+            "transitive": [
+                "org.elasticsearch:elasticsearch"
+            ]
+        },
+        "org.elasticsearch:jna": {
+            "locked": "5.5.0",
+            "transitive": [
+                "org.elasticsearch:elasticsearch"
+            ]
+        },
         "org.glassfish.jaxb:jaxb-runtime": {
-            "firstLevelTransitive": [
+            "locked": "2.3.4",
+            "transitive": [
                 "com.netflix.conductor:conductor-server"
-<<<<<<< HEAD
-            ],
-            "locked": "2.3.6"
-        },
-        "org.postgresql:postgresql": {
-            "firstLevelTransitive": [
-                "com.netflix.conductor:conductor-postgres-external-storage",
-                "com.netflix.conductor:conductor-postgres-persistence"
-            ],
-            "locked": "42.3.3"
-=======
             ]
         },
         "org.glassfish.jaxb:txw2": {
@@ -2418,28 +3321,60 @@
             "transitive": [
                 "com.netflix.dyno:dyno-jedis"
             ]
->>>>>>> bc9df66c
         },
         "org.rarefiedredis.redis:redis-java": {
-            "firstLevelTransitive": [
+            "locked": "0.0.17",
+            "transitive": [
                 "com.netflix.conductor:conductor-redis-persistence"
-            ],
-            "locked": "0.0.17"
+            ]
+        },
+        "org.reactivestreams:reactive-streams": {
+            "locked": "1.0.3",
+            "transitive": [
+                "io.projectreactor:reactor-core",
+                "io.reactivex.rxjava2:rxjava"
+            ]
         },
         "org.redisson:redisson": {
-            "firstLevelTransitive": [
+            "locked": "3.13.3",
+            "transitive": [
                 "com.netflix.conductor:conductor-redis-lock"
-            ],
-            "locked": "3.13.3"
+            ]
+        },
+        "org.rnorth.duct-tape:duct-tape": {
+            "locked": "1.0.8",
+            "transitive": [
+                "org.testcontainers:testcontainers"
+            ]
+        },
+        "org.rnorth.visible-assertions:visible-assertions": {
+            "locked": "2.1.2",
+            "transitive": [
+                "org.testcontainers:testcontainers"
+            ]
+        },
+        "org.skyscreamer:jsonassert": {
+            "locked": "1.5.0",
+            "transitive": [
+                "org.springframework.boot:spring-boot-starter-test"
+            ]
+        },
+        "org.slf4j:jul-to-slf4j": {
+            "locked": "1.7.30",
+            "transitive": [
+                "org.springframework.boot:spring-boot-starter-log4j2",
+                "org.springframework.boot:spring-boot-starter-logging"
+            ]
         },
         "org.slf4j:slf4j-api": {
-            "firstLevelTransitive": [
+            "locked": "1.7.30",
+            "transitive": [
+                "com.datastax.cassandra:cassandra-driver-core",
+                "com.github.docker-java:docker-java-api",
+                "com.github.docker-java:docker-java-transport-zerodep",
+                "com.jayway.jsonpath:json-path",
+                "com.netflix.archaius:archaius-core",
                 "com.netflix.conductor:conductor-client",
-<<<<<<< HEAD
-                "com.netflix.conductor:conductor-grpc-client"
-            ],
-            "locked": "1.7.36"
-=======
                 "com.netflix.conductor:conductor-grpc-client",
                 "com.netflix.dyno:dyno-contrib",
                 "com.netflix.dyno:dyno-core",
@@ -2460,30 +3395,16 @@
                 "org.webjars:webjars-locator-core",
                 "redis.clients:jedis"
             ]
->>>>>>> bc9df66c
         },
         "org.spockframework:spock-core": {
-            "locked": "1.3-groovy-2.5"
+            "locked": "1.3-groovy-2.5",
+            "transitive": [
+                "org.spockframework:spock-spring"
+            ]
         },
         "org.spockframework:spock-spring": {
             "locked": "1.3-groovy-2.5"
         },
-<<<<<<< HEAD
-        "org.springdoc:springdoc-openapi-ui": {
-            "firstLevelTransitive": [
-                "com.netflix.conductor:conductor-postgres-external-storage",
-                "com.netflix.conductor:conductor-rest",
-                "com.netflix.conductor:conductor-server"
-            ],
-            "locked": "1.6.7"
-        },
-        "org.springframework.boot:spring-boot-starter": {
-            "firstLevelTransitive": [
-                "com.netflix.conductor:conductor-es7-persistence",
-                "com.netflix.conductor:conductor-server"
-            ],
-            "locked": "2.6.6"
-=======
         "org.springdoc:springdoc-openapi-common": {
             "locked": "1.6.8",
             "transitive": [
@@ -2545,56 +3466,51 @@
                 "org.springframework.boot:spring-boot-starter-validation",
                 "org.springframework.boot:spring-boot-starter-web"
             ]
->>>>>>> bc9df66c
         },
         "org.springframework.boot:spring-boot-starter-actuator": {
-            "firstLevelTransitive": [
+            "locked": "2.3.12.RELEASE",
+            "transitive": [
                 "com.netflix.conductor:conductor-server"
-            ],
-            "locked": "2.6.6"
-        },
-<<<<<<< HEAD
-        "org.springframework.boot:spring-boot-starter-jdbc": {
-            "firstLevelTransitive": [
-                "com.netflix.conductor:conductor-mysql-persistence",
-                "com.netflix.conductor:conductor-postgres-external-storage",
-                "com.netflix.conductor:conductor-postgres-persistence"
-            ],
-            "locked": "2.6.6"
-=======
+            ]
+        },
         "org.springframework.boot:spring-boot-starter-json": {
             "locked": "2.3.12.RELEASE",
             "transitive": [
                 "org.springframework.boot:spring-boot-starter-web"
             ]
->>>>>>> bc9df66c
         },
         "org.springframework.boot:spring-boot-starter-log4j2": {
-            "firstLevelTransitive": [
+            "locked": "2.3.12.RELEASE",
+            "transitive": [
                 "com.netflix.conductor:conductor-server"
-            ],
-            "locked": "2.6.6"
+            ]
+        },
+        "org.springframework.boot:spring-boot-starter-logging": {
+            "locked": "2.3.12.RELEASE",
+            "transitive": [
+                "org.springframework.boot:spring-boot-starter"
+            ]
         },
         "org.springframework.boot:spring-boot-starter-test": {
-            "locked": "2.6.6"
+            "locked": "2.3.12.RELEASE"
+        },
+        "org.springframework.boot:spring-boot-starter-tomcat": {
+            "locked": "2.3.12.RELEASE",
+            "transitive": [
+                "org.springframework.boot:spring-boot-starter-web"
+            ]
         },
         "org.springframework.boot:spring-boot-starter-validation": {
-            "firstLevelTransitive": [
+            "locked": "2.3.12.RELEASE",
+            "transitive": [
                 "com.netflix.conductor:conductor-server"
-            ],
-            "locked": "2.6.6"
+            ]
         },
         "org.springframework.boot:spring-boot-starter-web": {
-            "firstLevelTransitive": [
+            "locked": "2.3.12.RELEASE",
+            "transitive": [
                 "com.netflix.conductor:conductor-rest",
                 "com.netflix.conductor:conductor-server"
-<<<<<<< HEAD
-            ],
-            "locked": "2.6.6"
-        },
-        "org.springframework:spring-web": {
-            "locked": "5.3.18"
-=======
             ]
         },
         "org.springframework.boot:spring-boot-test": {
@@ -2689,24 +3605,10 @@
                 "org.springdoc:springdoc-openapi-webmvc-core",
                 "org.springframework.boot:spring-boot-starter-web"
             ]
->>>>>>> bc9df66c
         },
         "org.testcontainers:elasticsearch": {
             "locked": "1.15.3"
         },
-<<<<<<< HEAD
-        "org.testcontainers:mysql": {
-            "locked": "1.15.3"
-        },
-        "org.testcontainers:postgresql": {
-            "locked": "1.15.3"
-        },
-        "redis.clients:jedis": {
-            "firstLevelTransitive": [
-                "com.netflix.conductor:conductor-redis-persistence"
-            ],
-            "locked": "3.3.0"
-=======
         "org.testcontainers:testcontainers": {
             "locked": "1.15.3",
             "transitive": [
@@ -2766,7 +3668,6 @@
             "transitive": [
                 "io.github.x-stream:mxparser"
             ]
->>>>>>> bc9df66c
         }
     }
 }